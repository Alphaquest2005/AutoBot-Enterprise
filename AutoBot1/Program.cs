--- conflicted
+++ resolved
@@ -190,84 +190,7 @@
 
             fileTypes.ForEach(x => x.EmailId = file.Name);
 
-<<<<<<< HEAD
-                                    
-                                    
-                                    var docSetLst = 
-                                            ctx.AsycudaDocumentSetExs
-                                                .Where(x =>
-                                                    x.Declarant_Reference_Number.Contains(msg.Key.Item1) &&
-                                                    x.ApplicationSettingsId == BaseDataModel.Instance
-                                                        .CurrentApplicationSettings.ApplicationSettingsId);
-
-                                    //todo emailinfomapping
-                                    //var reference = msg.Key.Item2.EmailMapping.IsSingleEmail == true
-                                    //                                            ? msg.Key.Item1 + docSetLst.Count()
-                                    //                                            : msg.Key.Item1;
-                                    var reference = msg.Key.Item1;
-
-
-                                    if (fileType.CreateDocumentSet)
-                                    {
-
-                                         var docSet = docSetLst.FirstOrDefault(x => x.Declarant_Reference_Number == reference);
-                                        if (docSet == null)
-                                        {
-                                            var cp = BaseDataModel.Instance.Customs_Procedures.First(x =>
-                                                x.CustomsOperationId == 
-                                                ((int) (BaseDataModel.Instance.CurrentApplicationSettings.AllowXBond == "Visible"? CustomsOperations.Warehouse : CustomsOperations.Import) )
-                                                && x.IsDefault == true);
-                                            ctx.Database.ExecuteSqlCommand($@"INSERT INTO AsycudaDocumentSet
-                                        (ApplicationSettingsId, Declarant_Reference_Number, Customs_ProcedureId, Exchange_Rate)
-                                    VALUES({BaseDataModel.Instance.CurrentApplicationSettings.ApplicationSettingsId},'{
-                                                    reference
-                                                }',{cp.Customs_ProcedureId},0)");
-
-                                        }
-                                    }
-
-                                    var ndocSet =
-                                        ctx.AsycudaDocumentSetExs
-                                            .FirstOrDefault(x =>
-                                                x.Declarant_Reference_Number == reference &&
-                                                x.ApplicationSettingsId ==
-                                                BaseDataModel.Instance.CurrentApplicationSettings
-                                                    .ApplicationSettingsId);
-                                    if (ndocSet != null)
-                                    {
-                                        fileType.AsycudaDocumentSetId = ndocSet.AsycudaDocumentSetId;
-                                        fileType.Data.Add(new KeyValuePair<string, string>("AsycudaDocumentSetId",
-                                            fileType.AsycudaDocumentSetId.ToString()));
-                                    }
-                                    
-                                    Utils.SaveAttachments(csvFiles, fileType, msg.Key.Item2);
-                                    if (!ReadOnlyMode)
-                                    {
-                                        ImportUtils.ExecuteDataSpecificFileActions(fileType, csvFiles, appSetting);
-                                        //if (fileType.ProcessNextStep.FirstOrDefault() == "Kill") return;
-                                        if (msg.Key.Item2.EmailMapping.IsSingleEmail == true)
-                                        {
-                                            ImportUtils.ExecuteNonSpecificFileActions(fileType, csvFiles, appSetting);
-                                        }
-                                        else
-                                        {
-                                            processedFileTypes.Add(new Tuple<FileTypes, FileInfo[], int>(fileType,
-                                                csvFiles, ndocSet?.AsycudaDocumentSetId ?? ctx.AsycudaDocumentSet.Where(x =>
-                                                        x.ApplicationSettingsId == BaseDataModel.Instance.CurrentApplicationSettings.ApplicationSettingsId)
-                                                    .OrderByDescending(x => x.AsycudaDocumentSetId)
-                                                    .FirstOrDefault().AsycudaDocumentSetId));
-                                        }
-                                    }
-
-
-
-
-
-                                }
-                            }
-=======
             var allgood = ProcessFileTypes(fileTypes, destFileName, file);
->>>>>>> a038f7bc
 
             if (allgood) file.Delete();
         }
