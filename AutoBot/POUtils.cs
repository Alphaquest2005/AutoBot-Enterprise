﻿using System;
using System.Collections.Generic;
using System.Data.Entity;
using System.IO;
using System.Linq;
using System.Threading;
using System.Threading.Tasks;
using System.Threading.Tasks.Schedulers;
using Core.Common.Converters;
using Core.Common.Utils;
using CoreEntities.Business.Entities;
using DocumentDS.Business.Entities;
using EntryDataDS.Business.Entities;
using MoreLinq;
using TrackableEntities;
using WaterNut.Business.Entities;
using WaterNut.DataSpace;
using AsycudaDocumentSet_Attachments = CoreEntities.Business.Entities.AsycudaDocumentSet_Attachments;
using CustomsOperations = CoreEntities.Business.Enums.CustomsOperations;
using FileTypes = CoreEntities.Business.Entities.FileTypes;

namespace AutoBot
{
    public class POUtils
    {
        public static void DeletePONumber(FileTypes ft, FileInfo[] fs)
        {
            try
            {
                Console.WriteLine("Delete PO Numbers");
                using (var ctx = new EntryDataDSContext())
                {
                    ctx.Database.CommandTimeout = 10;
                    var cnumberList = ft.Data.Where(z => z.Key == "PONumber").Select(x => x.Value).ToList();

                    foreach (var itm in cnumberList)
                    {
                        var res = ctx.EntryData.FirstOrDefault(x => x.EntryDataId == itm &&
                                                                    x.ApplicationSettingsId == BaseDataModel.Instance
                                                                        .CurrentApplicationSettings
                                                                        .ApplicationSettingsId);
                        if (res != null) ctx.EntryData.Remove(res);
                    }

                    ctx.SaveChanges();
                }
            }
            catch (Exception e)
            {
                Console.WriteLine(e);
                throw;
            }
        }

        private static void SubmitAssessPOErrors(FileTypes ft)
        {
            try
            {
                using (var ctx = new CoreEntitiesContext())
                {
                    var res = ctx.TODO_PODocSetToAssessErrors
                        .Where(x => x.AsycudaDocumentSetId == ft.AsycudaDocumentSetId)
                        .ToList();
                    if (!res.Any()) return;
                    Console.WriteLine("Emailing Assessment Errors - please check Mail");
                    var docSet =
                        ctx.AsycudaDocumentSetExs.First(x => x.AsycudaDocumentSetId == ft.AsycudaDocumentSetId);
                    var poContacts = ctx.Contacts.Where(x => x.Role == "PO Clerk" || x.Role == "Broker")
                        .Where(x => x.ApplicationSettingsId ==
                                    BaseDataModel.Instance.CurrentApplicationSettings.ApplicationSettingsId)
                        .Select(x => x.EmailAddress).ToArray();
                    var body =
                        $"Please see attached documents .\r\n" +
                        $"Please open the attached email to view Email Thread.\r\n" +
                        $"Any questions or concerns please contact Joseph Bartholomew at Joseph@auto-brokerage.com.\r\n" +
                        $"\r\n" +
                        $"Regards,\r\n" +
                        $"AutoBot";


                    var directory = Path.Combine(BaseDataModel.Instance.CurrentApplicationSettings.DataFolder,
                        docSet.Declarant_Reference_Number);

                    var summaryFile = Path.Combine(directory, "POAssesErrors.csv");
                    if (File.Exists(summaryFile)) File.Delete(summaryFile);
                    var errRes =
                        new ExportToCSV<TODO_PODocSetToAssessErrors, List<TODO_PODocSetToAssessErrors>>()
                        {
                            dataToPrint = res
                        };
                    using (var sta = new StaTaskScheduler(numberOfThreads: 1))
                    {
                        Task.Factory.StartNew(() => errRes.SaveReport(summaryFile), CancellationToken.None,
                            TaskCreationOptions.None, sta);
                    }


                    EmailDownloader.EmailDownloader.SendEmail(Utils.Client, directory,
                        $"PO Assessment Errors for Shipment: {docSet.Declarant_Reference_Number}",
                        poContacts, body, new string[] { summaryFile });
                }
            }
            catch (Exception e)
            {
                Console.WriteLine(e);
                throw;
            }
        }

        public static List<Tuple<AsycudaDocumentSetEx, string>> CurrentPOInfo(int docSetId)
        {
            try
            {
                using (var ctx = new CoreEntitiesContext())
                {
                    var docSet = ctx.AsycudaDocumentSetExs.First(x => x.AsycudaDocumentSetId == docSetId);
                    var dirPath = StringExtensions.UpdateToCurrentUser(Path.Combine(
                        BaseDataModel.Instance.CurrentApplicationSettings.DataFolder,
                        docSet.Declarant_Reference_Number));
                    return new List<Tuple<AsycudaDocumentSetEx, string>>()
                        { new Tuple<AsycudaDocumentSetEx, string>(docSet, dirPath) };
                }
            }
            catch (Exception e)
            {
                Console.WriteLine(e);
                throw;
            }
        }

        public static void SubmitPOs()
        {
            try
            {
                Console.WriteLine("Submit POs");

                // var saleInfo = CurrentSalesInfo();


                using (var ctx = new CoreEntitiesContext())
                {
                    var contacts = ctx.Contacts
                        .Where(x => x.Role == "PDF Entries" || x.Role == "Developer")
                        .Where(x => x.ApplicationSettingsId ==
                                    BaseDataModel.Instance.CurrentApplicationSettings.ApplicationSettingsId)
                        .Select(x => x.EmailAddress).Distinct().ToArray();

                    var poContacts = ctx.Contacts.Where(x => x.Role == "PO Clerk" || x.Role == "Developer")
                        .Where(x => x.ApplicationSettingsId ==
                                    BaseDataModel.Instance.CurrentApplicationSettings.ApplicationSettingsId)
                        .Select(x => x.EmailAddress).Distinct().ToArray();
                    //var sysLst = new DocumentDSContext().SystemDocumentSets.Select(x => x.Id).ToList();   -- dont bother try to filter it
                    var docset =
                        ctx.AsycudaDocumentSetExs.Where(x =>
                                x.ApplicationSettingsId == BaseDataModel.Instance.CurrentApplicationSettings
                                    .ApplicationSettingsId)
                            .OrderByDescending(x => x.AsycudaDocumentSetId)
                            .FirstOrDefault();

                    var lst = MoreEnumerable.MaxBy(ctx.TODO_SubmitPOInfo
                            .Where(x => x.ApplicationSettingsId ==
                                        BaseDataModel.Instance.CurrentApplicationSettings.ApplicationSettingsId &&
                                        x.FileTypeId != null)
                            // .Where(x => !sysLst.Contains(x.AsycudaDocumentSetId))
                            .Where(x => x.IsSubmitted == false)
                            .Where(x => x.CNumber != null)
                            .Where(x => x.Reference.Contains(docset.Declarant_Reference_Number))
                            .ToList(), x => x.AsycudaDocumentSetId)
                        .GroupBy(x => x.AsycudaDocumentSetId)
                        .Join(ctx.AsycudaDocumentSetExs.Include("AsycudaDocumentSet_Attachments.Attachments"),
                            x => x.Key, z => z.AsycudaDocumentSetId, (x, z) => new { x, z })
                        .ToList();

                    foreach (var doc in lst)
                    {
                        SubmitPOs(doc.z, doc.x.ToList(), contacts, poContacts);
                    }
                }
            }
            catch (Exception e)
            {
                throw e;
            }
        }

        public static void EmailLatestPOEntries()
        {
            Console.WriteLine("Create Latest PO Entries");
            using (var ctx = new CoreEntitiesContext())
            {
                var docset =
                    ctx.AsycudaDocumentSetExs.Where(x =>
                            x.ApplicationSettingsId ==
                            BaseDataModel.Instance.CurrentApplicationSettings.ApplicationSettingsId)
                        .OrderByDescending(x => x.AsycudaDocumentSetId)
                        .FirstOrDefault();

                if (docset != null)
                {
                    EmailPOEntries(docset.AsycudaDocumentSetId);
                }
            }
        }

        public static List<DocumentCT> RecreateLatestPOEntries()
        {
            Console.WriteLine("Create Latest PO Entries");

            var docSet = WaterNut.DataSpace.EntryDocSetUtils.GetLatestDocSet();
            var res = EntryDocSetUtils.GetDocSetEntryData(docSet.AsycudaDocumentSetId);


            return CreatePOEntries(docSet.AsycudaDocumentSetId, res);
        }

        public static void SubmitPOs(FileTypes ft, FileInfo[] fs)
        {
            try
            {
                Console.WriteLine("Submit POs");

                // var saleInfo = CurrentSalesInfo();


                using (var ctx = new CoreEntitiesContext())
                {
                    var poList = ft.Data.Where(z => z.Key == "CNumber").Select(x => x.Value).ToList();

                    var contacts = ctx.Contacts.Where(x => x.Role == "PDF Entries" || x.Role == "Developer")
                        .Where(x => x.ApplicationSettingsId ==
                                    BaseDataModel.Instance.CurrentApplicationSettings.ApplicationSettingsId)
                        .Select(x => x.EmailAddress).Distinct().ToArray();

                    var poContacts = ctx.Contacts.Where(x => x.Role == "PO Clerk" || x.Role == "Developer")
                        .Where(x => x.ApplicationSettingsId ==
                                    BaseDataModel.Instance.CurrentApplicationSettings.ApplicationSettingsId)
                        .Select(x => x.EmailAddress).Distinct().ToArray();
                    var docSet = ctx.AsycudaDocumentSetExs.Include("AsycudaDocumentSet_Attachments.Attachments")
                        .FirstOrDefault(x => x.AsycudaDocumentSetId == ft.AsycudaDocumentSetId);
                    if (docSet == null)
                    {
                        throw new ApplicationException($"Asycuda Document Set not Found: {ft.AsycudaDocumentSetId}");
                    }

                    var rlst = ctx.TODO_SubmitPOInfo
                        .Where(x => x.ApplicationSettingsId ==
                                    BaseDataModel.Instance.CurrentApplicationSettings.ApplicationSettingsId)
                        .Where(x => x.Reference.Contains(docSet.Declarant_Reference_Number))
                        .ToList();
                    List<TODO_SubmitPOInfo> lst;
                    if (rlst.Any())
                    {
                        lst = rlst.Where(x => x.Reference.Contains(docSet.Declarant_Reference_Number))
                            .ToList();
                    }
                    else
                    {
                        lst = ctx.AsycudaDocuments.Where(x =>
                                x.ReferenceNumber.Contains(docSet.Declarant_Reference_Number)
                                || poList.Contains(x.CNumber))
                            .Where(x => x.ImportComplete == true)
                            .Select(x => new
                            {
                                docSet.ApplicationSettingsId,
                                AssessedAsycuda_Id = x.ASYCUDA_Id,
                                x.CNumber
                            }).ToList()
                            .Select(x => new TODO_SubmitPOInfo()
                            {
                                ApplicationSettingsId = docSet.ApplicationSettingsId,
                                ASYCUDA_Id = x.AssessedAsycuda_Id,
                                CNumber = x.CNumber
                            }).ToList();
                    }

                    if (poList.Any())
                    {
                        lst = lst.Where(x => poList.Contains(x.CNumber))
                            .ToList();
                    }


                    SubmitPOs(docSet, lst, contacts, poContacts);
                }
            }
            catch (Exception e)
            {
                throw e;
            }
        }

        private static void SubmitPOs(AsycudaDocumentSetEx docSet, List<TODO_SubmitPOInfo> pOs, string[] contacts,
            string[] poContacts)
        {
            if (!pOs.Any())
            {
                EmailDownloader.EmailDownloader.SendEmail(Utils.Client, "",
                    $"Document Package for {docSet.Declarant_Reference_Number}",
                    contacts, "No Entries imported", Array.Empty<string>());

                EmailDownloader.EmailDownloader.SendEmail(Utils.Client, "",
                    $"Assessed Entries for {docSet.Declarant_Reference_Number}",
                    poContacts, "No Entries imported", Array.Empty<string>());
                return;
            }

            using (var ctx = new CoreEntitiesContext())
            {
                try
                {
                    //var pdfs = Enumerable
                    //    .Select<AsycudaDocumentSet_Attachments, string>(docSet.AsycudaDocumentSet_Attachments,
                    //        x => x.Attachments.FilePath)
                    //    .Where(x => x.ToLower().EndsWith(".pdf"))
                    //    .ToList();

                    var Assessedpdfs = new List<string>();

                    var pdfs = new List<string>();

                    var poInfo =
                        Enumerable.FirstOrDefault<Tuple<AsycudaDocumentSetEx, string>>(
                            CurrentPOInfo(docSet.AsycudaDocumentSetId));
                    if (!Directory.Exists(poInfo.Item2)) return;
                    foreach (var itm in pOs)
                    {
                        List<string> ndp = new List<string>();
                        var newEntry = ctx.AsycudaDocuments.FirstOrDefault(x =>
                            x.ReferenceNumber == itm.Reference &&
                            (x.ImportComplete == null || x.ImportComplete == false));
                        if (newEntry != null)
                        {
                            ndp = ctx.AsycudaDocument_Attachments
                                .Where(x => x.AsycudaDocumentId == newEntry.ASYCUDA_Id)
                                .GroupBy(x => x.Attachments.Reference)
                                .Select(x => x.OrderByDescending(z => z.AttachmentId).FirstOrDefault())
                                .Select(x => x.Attachments.FilePath)
                                .Where(x => x.ToLower().EndsWith(".pdf"))
                                .ToList();
                        }


                        var adp = ctx.AsycudaDocument_Attachments
                            .Where(x => x.AsycudaDocumentId == itm.ASYCUDA_Id)
                            .GroupBy(x => x.Attachments.Reference)
                            .Select(x => x.OrderByDescending(z => z.AttachmentId).FirstOrDefault())
                            .Select(x => x.Attachments.FilePath)
                            .Where(x => x.ToLower().EndsWith(".pdf"))
                            .ToList();

                        if (!adp.Any())
                        {
                            BaseDataModel.LinkPDFs(new List<int>() { itm.ASYCUDA_Id });
                            adp = ctx.AsycudaDocument_Attachments.Where(x => x.AsycudaDocumentId == itm.ASYCUDA_Id)
                                .Select(x => x.Attachments.FilePath).ToList();
                        }

                        pdfs.AddRange(ndp);
                        pdfs.AddRange(adp);
                        Assessedpdfs.AddRange(adp);
                    }

                    pdfs = pdfs.Distinct().ToList();
                    Assessedpdfs = Assessedpdfs.Distinct().ToList();

                    var body =
                        $"Please see attached documents entries for {docSet.Declarant_Reference_Number}.\r\n" +
                        $"\r\n" +
                        $"Please open the attached email to view Email Thread.\r\n" +
                        $"Any questions or concerns please contact Joseph Bartholomew at Joseph@auto-brokerage.com.\r\n" +
                        $"\r\n" +
                        $"Regards,\r\n" +
                        $"AutoBot";


                    var xRes = Enumerable.Select<TODO_SubmitPOInfo, AssessedEntryInfo>(pOs, x =>
                        new AssessedEntryInfo()
                        {
                            DocumentType = x.DocumentType,
                            CNumber = x.CNumber,
                            Reference = x.Reference,
<<<<<<< HEAD
                            Date = x.Date.GetValueOrDefault().ToString("yyyy-MMM-dd"),
=======
                            Date = x.Date.ToString(),
>>>>>>> 71d0ec80
                            PONumber = x.PONumber,
                            Invoice = x.SupplierInvoiceNo,
                            Taxes = x.Totals_taxes.GetValueOrDefault().ToString("C"),
                            CIF = x.Total_CIF.ToString("C"),
                            BillingLine = x.BillingLine
                        }).ToList();


                    var summaryFile = Path.Combine(poInfo.Item2, "Summary.csv");
                    if (File.Exists(summaryFile)) File.Delete(summaryFile);
                    var errRes =
                        new ExportToCSV<AssessedEntryInfo, List<AssessedEntryInfo>>
                        {
                            dataToPrint = xRes
                        };
                    using (var sta = new StaTaskScheduler(numberOfThreads: 1))
                    {
                        Task.Factory.StartNew(() => errRes.SaveReport(summaryFile), CancellationToken.None,
                            TaskCreationOptions.None, sta);
                    }

                    pdfs.Add(summaryFile);
                    Assessedpdfs.Add(summaryFile);


                    var emailIds = pOs.FirstOrDefault().EmailId;

                    if (emailIds == null)
                    {
                        EmailDownloader.EmailDownloader.SendEmail(Utils.Client, "",
                            $"Document Package for {docSet.Declarant_Reference_Number}",
                            contacts, body, pdfs.ToArray());

                        EmailDownloader.EmailDownloader.SendEmail(Utils.Client, "",
                            $"Assessed Entries for {docSet.Declarant_Reference_Number}",
                            poContacts, body, Assessedpdfs.ToArray());
                    }
                    else
                    {
                        EmailDownloader.EmailDownloader.ForwardMsg(emailIds, Utils.Client,
                            $"Document Package for {docSet.Declarant_Reference_Number}", body, contacts,
                            pdfs.ToArray());

                        EmailDownloader.EmailDownloader.ForwardMsg(emailIds, Utils.Client,
                            $"Assessed Entries for {docSet.Declarant_Reference_Number}", body, poContacts,
                            Assessedpdfs.ToArray());
                    }

                    foreach (var item in pOs)
                    {
                        var sfile = Queryable.FirstOrDefault(ctx.AsycudaDocuments, x =>
                            x.ASYCUDA_Id == item.ASYCUDA_Id &&
                            x.ApplicationSettingsId == item.ApplicationSettingsId);
                        var eAtt = ctx.AsycudaDocumentSet_Attachments.FirstOrDefault(x =>
                            x.Attachments.FilePath == sfile.SourceFileName);
                        if (eAtt == null)
                        {
                            var att = ctx.Attachments.OrderByDescending(x => x.Id)
                                .FirstOrDefault(x => x.FilePath == sfile.SourceFileName);
                            eAtt = new AsycudaDocumentSet_Attachments(true)
                            {
                                AsycudaDocumentSetId = item.AsycudaDocumentSetId,
                                AttachmentId = att.Id,
                                DocumentSpecific = true,
                                FileDate = DateTime.Now,
                                EmailId = att.EmailId,
                            };
                            ctx.AsycudaDocumentSet_Attachments.Add(eAtt);
                        }

                        ctx.AttachmentLog.Add(new AttachmentLog(true)
                        {
                            DocSetAttachment = eAtt.Id,
                            AsycudaDocumentSet_Attachments = eAtt,
                            Status = "Submit PO Entries",
                            TrackingState = TrackingState.Added
                        });
                    }

                    ctx.SaveChanges();
                }
                catch (Exception e)
                {
                    Console.WriteLine(e);
                    throw;
                }
            }
        }

        public static void ExportPOEntries()
        {
            try
            {
                Console.WriteLine("Export PO Entries");
                using (var ctx = new CoreEntitiesContext())
                {
                    foreach (var docset in
                             ctx.TODO_PODocSetToExport
                                 .Where(x => x.ApplicationSettingsId ==
                                             BaseDataModel.Instance.CurrentApplicationSettings.ApplicationSettingsId))
                    {
                        ExportPOEntries(docset.AsycudaDocumentSetId);
                    }
                }
            }
            catch (Exception e)
            {
                Console.WriteLine(e);
                throw;
            }
        }

        public static void ExportLatestPOEntries()
        {
            Console.WriteLine("Export Latest PO Entries");
            using (var ctx = new CoreEntitiesContext())
            {
                var docset =
                    ctx.AsycudaDocumentSetExs.Where(x =>
                            x.ApplicationSettingsId ==
                            BaseDataModel.Instance.CurrentApplicationSettings.ApplicationSettingsId)
                        .OrderByDescending(x => x.AsycudaDocumentSetId)
                        .FirstOrDefault();
                if (docset != null)
                {
                    ExportPOEntries(docset.AsycudaDocumentSetId);
                }
            }
        }

        public static void RecreatePOEntries()
        {
            Console.WriteLine("Create PO Entries");
            using (var ctx = new CoreEntitiesContext())
            {
                var docset =
                    ctx.TODO_PODocSet
                        .Where(x => x.ApplicationSettingsId ==
                                    BaseDataModel.Instance.CurrentApplicationSettings.ApplicationSettingsId)
                        .OrderByDescending(x => x.AsycudaDocumentSetId)
                        .FirstOrDefault();
                if (docset != null)
                {
                    RecreatePOEntries(docset.AsycudaDocumentSetId);
                }
            }
        }

        public static void AssessPOEntries(FileTypes ft)
        {
            Console.WriteLine("Assessing PO Entries");
            using (var ctx = new CoreEntitiesContext())
            {
                var res = ctx.TODO_PODocSetToAssess
                    .Where(x => x.AsycudaDocumentSetId == ft.AsycudaDocumentSetId) //ft.AsycudaDocumentSetId == 0 ||
                    .ToList();
                foreach (var doc in res)
                {
                    AssessPOEntry(doc.Declarant_Reference_Number, doc.AsycudaDocumentSetId);
                }
            }

            SubmitAssessPOErrors(ft);
        }

        public static void ClearPOEntries()
        {
            Console.WriteLine("Clear PO Entries");

            // var saleInfo = CurrentSalesInfo();


            using (var ctx = new CoreEntitiesContext())
            {
                var lst = ctx.TODO_PODocSetToExport.Where(x =>
                        x.ApplicationSettingsId ==
                        BaseDataModel.Instance.CurrentApplicationSettings.ApplicationSettingsId)
                    .GroupBy(x => x.AsycudaDocumentSetId)
                    //.Where(x => x.Key != null)
                    .Select(x => x.Key)
                    .Distinct()
                    .ToList();

                foreach (var doc in lst)
                {
                    BaseDataModel.Instance.ClearAsycudaDocumentSet(doc).Wait();
                    BaseDataModel.Instance.UpdateAsycudaDocumentSetLastNumber(doc, 0);
                }
            }
        }

        public static void RecreatePOEntries(int asycudaDocumentSetId)
        {
            try
            {
                using (var ctx = new CoreEntitiesContext())
                {
                    if (BaseDataModel.Instance.CurrentApplicationSettings.AssessIM7.GetValueOrDefault())
                    {
                        if (ctx.TODO_PODocSetToExport.All(x => x.AsycudaDocumentSetId != asycudaDocumentSetId)) return;
                    }

                    Console.WriteLine("RecreatePOEntries");


                    var res = ctx.ToDo_POToXML.Where(x =>
                            x.ApplicationSettingsId ==
                            BaseDataModel.Instance.CurrentApplicationSettings.ApplicationSettingsId &&
                            x.AsycudaDocumentSetId == asycudaDocumentSetId)
                        .GroupBy(x => x.AsycudaDocumentSetId)
                        .Select(x => new
                        {
                            DocSetId = x.Key,
                            Entrylst = x.Select(z => z.EntryDataDetailsId).ToList()
                        })
                        .ToList();
                    foreach (var docSetId in res)
                    {
                        CreatePOEntries(docSetId.DocSetId, docSetId.Entrylst);
                    }
                }
            }
            catch (Exception e)
            {
                Console.WriteLine(e);
                throw;
            }
        }

        public static void ExportPOEntries(int asycudaDocumentSetId)
        {
            using (var ctx = new DocumentDSContext())
            {
                try
                {
                    IQueryable<xcuda_ASYCUDA> docs;
                    if (BaseDataModel.Instance.CurrentApplicationSettings.AssessIM7 == true)
                    {
                        if (new CoreEntitiesContext().TODO_PODocSetToExport.All(x =>
                                x.AsycudaDocumentSetId != asycudaDocumentSetId)) return;
                        Console.WriteLine("Export PO Entries");
                        docs = ctx.xcuda_ASYCUDA
                            .Include(x => x.xcuda_Declarant)
                            .Where(x => x.xcuda_ASYCUDA_ExtendedProperties.AsycudaDocumentSet.ApplicationSettingsId ==
                                        BaseDataModel.Instance.CurrentApplicationSettings.ApplicationSettingsId
                                        && x.xcuda_ASYCUDA_ExtendedProperties.AsycudaDocumentSet.AsycudaDocumentSetId ==
                                        asycudaDocumentSetId
                                        && x.xcuda_ASYCUDA_ExtendedProperties.ImportComplete == false
                                        && (x.xcuda_ASYCUDA_ExtendedProperties.Customs_Procedure.CustomsOperationId ==
                                            (int)CustomsOperations.Import
                                            || x.xcuda_ASYCUDA_ExtendedProperties.Customs_Procedure
                                                .CustomsOperationId == (int)CustomsOperations.Warehouse));
                    }
                    else
                    {
                        docs = ctx.xcuda_ASYCUDA
                            .Include(x => x.xcuda_Declarant)
                            .Where(x => x.xcuda_ASYCUDA_ExtendedProperties.AsycudaDocumentSet.ApplicationSettingsId ==
                                        BaseDataModel.Instance.CurrentApplicationSettings.ApplicationSettingsId
                                        && x.xcuda_ASYCUDA_ExtendedProperties.AsycudaDocumentSet.AsycudaDocumentSetId ==
                                        asycudaDocumentSetId
                                        && x.xcuda_ASYCUDA_ExtendedProperties.ImportComplete == false
                                        && (x.xcuda_ASYCUDA_ExtendedProperties.Customs_Procedure.CustomsOperationId ==
                                            (int)CustomsOperations.Import
                                            || x.xcuda_ASYCUDA_ExtendedProperties.Customs_Procedure
                                                .CustomsOperationId == (int)CustomsOperations.Warehouse));
                    }

                    var res = docs.GroupBy(x => new
                        {
                            x.xcuda_ASYCUDA_ExtendedProperties.AsycudaDocumentSet.AsycudaDocumentSetId,
                            ReferenceNumber = x.xcuda_ASYCUDA_ExtendedProperties.AsycudaDocumentSet
                                .Declarant_Reference_Number
                        }).Select(x => new
                        {
                            DocSet = x.Key,
                            Entrylst = x.Select(z => new { z, ReferenceNumber = z.xcuda_Declarant.Number }).ToList()
                        })
                        .ToList();


                    foreach (var docSetId in res)
                    {
                        var directoryName = Path.Combine(BaseDataModel.Instance.CurrentApplicationSettings.DataFolder,
                            docSetId.DocSet.ReferenceNumber);
                        if (!Directory.Exists(directoryName)) Directory.CreateDirectory(directoryName); //continue;
                        if (File.Exists(Path.Combine(directoryName, "Instructions.txt")))
                            File.Delete(Path.Combine(directoryName, "Instructions.txt"));
                        foreach (var item in docSetId.Entrylst)
                        {
                            var expectedfileName = Path.Combine(directoryName, item.ReferenceNumber + ".xml");
                            //if (File.Exists(expectedfileName)) continue;
                            BaseDataModel.Instance.ExportDocument(expectedfileName, item.z).Wait();
                        }
                    }
                }
                catch (Exception e)
                {
                    Console.WriteLine(e);
                    throw;
                }
            }
        }

        public static void AssessPOEntry(string docReference, int asycudaDocumentSetId)
        {
            try
            {
                if (new CoreEntitiesContext().TODO_PODocSetToExport.All(x =>
                        x.AsycudaDocumentSetId != asycudaDocumentSetId))
                {
                    return;
                }

                if (docReference == null) return;
                var directoryName = Path.Combine(BaseDataModel.Instance.CurrentApplicationSettings.DataFolder,
                    docReference);
                var resultsFile = Path.Combine(BaseDataModel.Instance.CurrentApplicationSettings.DataFolder,
                    docReference, "InstructionResults.txt");
                var instrFile = Path.Combine(BaseDataModel.Instance.CurrentApplicationSettings.DataFolder,
                    docReference, "Instructions.txt");

                var lcont = 0;
                while (Utils.AssessComplete(instrFile, resultsFile, out lcont) == false)
                {
                    // RunSiKuLi(asycudaDocumentSetId, "AssessIM7", lcont.ToString());
                    Utils.RunSiKuLi(directoryName, "SaveIM7", lcont.ToString());
                }
            }
            catch (Exception)
            {
                throw;
            }
        }

        public static void EmailPOEntries(int asycudaDocumentSetId)
        {
            try
            {
                var contacts = new CoreEntitiesContext().Contacts
                    .Where(x => x.Role == "Broker" || x.Role == "PO Clerk")
                    .Where(x => x.ApplicationSettingsId ==
                                BaseDataModel.Instance.CurrentApplicationSettings.ApplicationSettingsId)
                    .ToList();

                if (!contacts.Any() || BaseDataModel.Instance.CurrentApplicationSettings.AssessIM7 == true) return;
                //if (new CoreEntitiesContext().TODO_PODocSetToExport.All(x => x.AsycudaDocumentSetId != asycudaDocumentSetId)) return;
                var docSet = new CoreEntitiesContext().AsycudaDocumentSetExs.FirstOrDefault(x =>
                    x.AsycudaDocumentSetId == asycudaDocumentSetId); //CurrentPOInfo();
                if (docSet == null) return;
                //foreach (var poInfo in lst.Where(x => x.Item1.AsycudaDocumentSetId == asycudaDocumentSetId))
                //{

                // if (poInfo.Item1 == null) return;

                var reference = docSet.Declarant_Reference_Number;
                var directory = Path.Combine(BaseDataModel.Instance.CurrentApplicationSettings.DataFolder,
                    reference);
                if (!Directory.Exists(directory)) return;
                var sourcefiles = Directory.GetFiles(directory, "*.xml");

                var emailres = new FileInfo(Path.Combine(directory, "EmailResults.txt"));
                var instructions = new FileInfo(Path.Combine(directory, "Instructions.txt"));
                if (!instructions.Exists) return;
                if (emailres.Exists) File.Delete(emailres.FullName);
                Console.WriteLine("Emailing Po Entries");
                string[] files;
                if (File.Exists(emailres.FullName))
                {
                    var eRes = File.ReadAllLines(emailres.FullName);
                    var insts = File.ReadAllLines(instructions.FullName);
                    files = sourcefiles.Where(x => insts.Any(z => z.Contains(x)) && !eRes.Any(z => z.Contains(x)))
                        .ToArray();
                }
                else
                {
                    var insts = File.ReadAllLines(instructions.FullName);
                    files = sourcefiles.ToList().Where(x => insts.Any(z => z.Contains(x))).ToArray();
                }

                if (files.Length > 0)
                    EmailDownloader.EmailDownloader.SendEmail(Utils.Client, directory, $"Entries for {reference}",
                        contacts.Select(x => x.EmailAddress).ToArray(), "Please see attached...", files);

                //}
            }
            catch (Exception e)
            {
                Console.WriteLine(e);
                throw;
            }
        }

        public static List<DocumentCT> CreatePOEntries(int docSetId, List<int> entrylst)
        {
            try
            {
                BaseDataModel.Instance.ClearAsycudaDocumentSet((int)docSetId).Wait();
                BaseDataModel.Instance.UpdateAsycudaDocumentSetLastNumber(docSetId, 0);

                var po = CurrentPOInfo(docSetId).FirstOrDefault();
                var insts = Path.Combine(po.Item2, "InstructionResults.txt");
                if (File.Exists(insts)) File.Delete(insts);


                return BaseDataModel.Instance.AddToEntry(entrylst, docSetId,
                    (BaseDataModel.Instance.CurrentApplicationSettings.InvoicePerEntry ?? true), true, false).Result;
            }
            catch (Exception)
            {
                throw;
            }
        }
    }
}<|MERGE_RESOLUTION|>--- conflicted
+++ resolved
@@ -379,11 +379,7 @@
                             DocumentType = x.DocumentType,
                             CNumber = x.CNumber,
                             Reference = x.Reference,
-<<<<<<< HEAD
-                            Date = x.Date.GetValueOrDefault().ToString("yyyy-MMM-dd"),
-=======
                             Date = x.Date.ToString(),
->>>>>>> 71d0ec80
                             PONumber = x.PONumber,
                             Invoice = x.SupplierInvoiceNo,
                             Taxes = x.Totals_taxes.GetValueOrDefault().ToString("C"),
