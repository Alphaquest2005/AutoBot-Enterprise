--- conflicted
+++ resolved
@@ -316,7 +316,7 @@
 
                     var lst = ctx.TODO_SubmitPOInfo
                         .Where(x => x.ApplicationSettingsId ==
-                                    BaseDataModel.Instance.CurrentApplicationSettings.ApplicationSettingsId && x.FileTypeId != null )
+                                    BaseDataModel.Instance.CurrentApplicationSettings.ApplicationSettingsId && x.FileTypeId != null)
                         .ToList()
                         .GroupBy(x => x.AsycudaDocumentSetId)
                         .Join(ctx.AsycudaDocumentSetExs.Include("AsycudaDocumentSet_Attachments.Attachments"),
@@ -328,11 +328,6 @@
                         SubmitPOs(doc.z, doc.x.ToList(), contacts, poContacts);
                     }
 
-<<<<<<< HEAD
-                        var pdfs = doc.z.AsycudaDocumentSet_Attachments
-                            .Select(x => x.Attachments.FilePath).Distinct()
-                            .Where(x => x.ToLower().EndsWith(".pdf"))
-=======
                 }
             }
             catch (Exception e)
@@ -372,41 +367,18 @@
                     if (poList.Any())
                     {
                         lst = lst.Where(x => poList.Contains(x.EntryDataId) || poList.Contains(x.SupplierInvoiceNo))
->>>>>>> 0b101719
                             .ToList();
                     }
 
-<<<<<<< HEAD
-
-                        var docpdfs = new List<string>();
-=======
                     var docSet = ctx.AsycudaDocumentSetExs.Include("AsycudaDocumentSet_Attachments.Attachments")
                         .FirstOrDefault(x => x.AsycudaDocumentSetId == ft.AsycudaDocumentSetId);
                     if (docSet == null)
                     {
                         throw new ApplicationException($"Asycuda Document Set not Found: {ft.AsycudaDocumentSetId}");
                     }
->>>>>>> 0b101719
 
                     SubmitPOs(docSet, lst, contacts, poContacts);
 
-<<<<<<< HEAD
-                        foreach (var itm in doc.x)
-                        {
-                            var res  = ctx.AsycudaDocument_Attachments
-                                .Where(x => x.AsycudaDocumentId == itm.AssessedAsycuda_Id)
-                                .Select(x => x.Attachments.FilePath).Distinct()
-                                .Where(x => x.ToLower().EndsWith(".pdf"))
-                                .ToList();
-
-                            
-                            if (!res.Any())
-                            {
-                                LinkPDFs(new List<int>() { itm.AssessedAsycuda_Id });
-                                res.AddRange(ctx.AsycudaDocument_Attachments.Where(x => x.AsycudaDocumentId == itm.AssessedAsycuda_Id).Select(x => x.Attachments.FilePath).ToList());
-                            }
-                            docpdfs.AddRange(res);
-=======
                 }
             }
             catch (Exception e)
@@ -415,7 +387,6 @@
                 throw e;
             }
         }
->>>>>>> 0b101719
 
         private static void SubmitPOs(AsycudaDocumentSetEx docSet, List<TODO_SubmitPOInfo> pOs, string[] contacts,
             string[] poContacts)
@@ -3519,10 +3490,9 @@
                         {
                             var r = rline.Split('\t');
 
-
                             if ( p[1] == r[1] && r.Length == 3 && r[2] == "Success")
                             {
-                                if (r[0] == "File") lcont = rcount-1;
+                               if(r[0] == "File") lcont = rcount-1;
                                 isSuccess = true;
                                 break;
                             }
@@ -3547,14 +3517,6 @@
                                 //isSuccess = true;
                                 //break;
                             }
-
-                            if(p[1] == "Attachment" && p[2] == r[2] && r[3] == "Success")
-                            {
-                                isSuccess = true;
-                                break;
-                            }
-
-                           
 
                         }
 
