--- conflicted
+++ resolved
@@ -3468,11 +3468,7 @@
             //var directoryName = CurrentSalesInfo().Item4;
             //var overview = Path.Combine(directoryName, "OverView.txt");
             //if(File.Exists(overview)) File.Delete(overview);
-<<<<<<< HEAD
-            DownloadSalesFiles(5, "IM7History", true);
-=======
             DownloadSalesFiles(100, "IM7History", true);
->>>>>>> dbeb88a9
         }
 
         //public static void DownloadSalesFiles(bool redownload, string script)
