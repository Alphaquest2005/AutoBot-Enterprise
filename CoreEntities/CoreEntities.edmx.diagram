<?xml version="1.0" encoding="utf-8"?>
<edmx:Edmx Version="3.0" xmlns:edmx="http://schemas.microsoft.com/ado/2009/11/edmx">
 <!-- EF Designer content (DO NOT EDIT MANUALLY BELOW HERE) -->
  <edmx:Designer xmlns="http://schemas.microsoft.com/ado/2009/11/edmx">
    <!-- Diagram content (shape and connector positions) -->
    <edmx:Diagrams>
<<<<<<< HEAD
      <Diagram DiagramId="854f53cbf00c44538b256d1947980b44" Name="Diagram1" ZoomLevel="43">
=======
      <Diagram DiagramId="854f53cbf00c44538b256d1947980b44" Name="Diagram1" ZoomLevel="46">
>>>>>>> c78001cd
        <EntityTypeShape EntityType="WaterNutDBModel.ApplicationSettings" Width="1.5" PointX="0.5" PointY="1.125" IsExpanded="true" />
        <EntityTypeShape EntityType="WaterNutDBModel.AsycudaDocument" Width="2.375" PointX="7.75" PointY="1.375" />
        <EntityTypeShape EntityType="WaterNutDBModel.AsycudaDocumentItem" Width="2.375" PointX="11.25" PointY="1.5" />
        <AssociationConnector Association="WaterNutDBModel.AsycudaDocumentAsycudaDocumentItem" />
        <EntityTypeShape EntityType="WaterNutDBModel.Customs_Procedure" Width="1.5" PointX="2.875" PointY="5.875" />
        <EntityTypeShape EntityType="WaterNutDBModel.Document_Type" Width="1.5" PointX="2.25" PointY="11.75" />
        <AssociationConnector Association="WaterNutDBModel.FK_Customs_Procedure_Document_Type" />
        <EntityTypeShape EntityType="WaterNutDBModel.AsycudaDocumentSetEx" Width="2.375" PointX="4.875" PointY="1.5" />
        <AssociationConnector Association="WaterNutDBModel.AsycudaDocumentSetExAsycudaDocument" />
        <EntityTypeShape EntityType="WaterNutDBModel.LicenceSummary" Width="2" PointX="2.375" PointY="1.875" />
        <AssociationConnector Association="WaterNutDBModel.AsycudaDocumentSetExLicenceSummary" />
        <EntityTypeShape EntityType="WaterNutDBModel.SubItems" Width="2.375" PointX="14.875" PointY="2.625" />
        <AssociationConnector Association="WaterNutDBModel.AsycudaDocumentItemSubItems" />
        <EntityTypeShape EntityType="WaterNutDBModel.EntryPreviousItems" Width="1.5" PointX="14.5" PointY="6.375" />
        <AssociationConnector Association="WaterNutDBModel.AsycudaDocumentItemEntryPreviousItems" />
        <EntityTypeShape EntityType="WaterNutDBModel.xcuda_Supplementary_unit" Width="2" PointX="17.375" PointY="5.5" />
        <AssociationConnector Association="WaterNutDBModel.AsycudaDocumentItemxcuda_Supplementary_unit" />
        <EntityTypeShape EntityType="WaterNutDBModel.AsycudaDocumentItemEntryDataDetails" Width="2.375" PointX="15.25" PointY="9.375" />
        <AssociationConnector Association="WaterNutDBModel.AsycudaDocumentItemAsycudaDocumentItemEntryDataDetails" />
        <AssociationConnector Association="WaterNutDBModel.ApplicationSettingsAsycudaDocumentSetEx" />
        <AssociationConnector Association="WaterNutDBModel.ApplicationSettingsAsycudaDocument" />
        <AssociationConnector Association="WaterNutDBModel.ApplicationSettingsAsycudaDocumentItem" />
        <EntityTypeShape EntityType="WaterNutDBModel.InventoryItemX" Width="2.125" PointX="7.125" PointY="13.125" />
        <EntityTypeShape EntityType="WaterNutDBModel.InventoryItemAliasX" Width="2.125" PointX="10.625" PointY="13.125" />
        <AssociationConnector Association="WaterNutDBModel.InventoryItemsExInventoryItemAliasEx" />
        <AssociationConnector Association="WaterNutDBModel.ApplicationSettingsInventoryItemsEx" />
        <AssociationConnector Association="WaterNutDBModel.InventoryItemsExAsycudaDocumentItem" />
        <EntityTypeShape EntityType="WaterNutDBModel.FileTypes" Width="2.125" PointX="2.125" PointY="13.875" />
        <AssociationConnector Association="WaterNutDBModel.FK_FileTypes_ApplicationSettings" />
        <AssociationConnector Association="WaterNutDBModel.AsycudaDocumentSetExFileTypes" />
        <EntityTypeShape EntityType="WaterNutDBModel.FileTypeMappings" Width="2.875" PointX="5" PointY="14.125" />
        <AssociationConnector Association="WaterNutDBModel.FK_FileTypeMappings_FileTypes" />
        <EntityTypeShape EntityType="WaterNutDBModel.AsycudaDocumentSet_Attachments" Width="1.5" PointX="15.375" PointY="12.75" />
        <EntityTypeShape EntityType="WaterNutDBModel.InfoMapping" Width="2.25" PointX="0.5" PointY="20.875" />
        <AssociationConnector Association="WaterNutDBModel.FK_InfoMapping_ApplicationSettings" />
        <EntityTypeShape EntityType="WaterNutDBModel.Attachments" Width="1.5" PointX="16.75" PointY="15.5" />
        <AssociationConnector Association="WaterNutDBModel.FK_AsycudaDocumentSet_Attachments_Attachments" />
        <AssociationConnector Association="WaterNutDBModel.AsycudaDocumentSetExAsycudaDocumentSet_Attachments" />
        <EntityTypeShape EntityType="WaterNutDBModel.EmailMapping" Width="2.625" PointX="3.375" PointY="21.25" />
        <AssociationConnector Association="WaterNutDBModel.FK_EmailMapping_ApplicationSettings" />
        <EntityTypeShape EntityType="WaterNutDBModel.TODO_UnallocatedSales" Width="1.5" PointX="13.375" PointY="15.75" />
        <EntityTypeShape EntityType="WaterNutDBModel.Contacts" Width="1.5" PointX="5.625" PointY="18.25" />
        <EntityTypeShape EntityType="WaterNutDBModel.TODO_DeleteDocumentSet" Width="2.75" PointX="9.375" PointY="16.75" />
        <EntityTypeShape EntityType="WaterNutDBModel.TODO_DocumentsToDelete" Width="1.5" PointX="17.375" PointY="12.75" />
        <EntityTypeShape EntityType="WaterNutDBModel.Actions" Width="1.5" PointX="7.5" PointY="10.625" />
        <EntityTypeShape EntityType="WaterNutDBModel.FileTypeActions" Width="1.5" PointX="5" PointY="10.5" />
        <AssociationConnector Association="WaterNutDBModel.FK_FileTypeActions_Actions" />
        <AssociationConnector Association="WaterNutDBModel.FK_FileTypeActions_FileTypes" />
        <EntityTypeShape EntityType="WaterNutDBModel.FileTypeContacts" Width="1.5" PointX="10.25" PointY="18.875" />
        <AssociationConnector Association="WaterNutDBModel.FK_FileTypeContacts_Contacts" />
        <AssociationConnector Association="WaterNutDBModel.FK_FileTypeContacts_FileTypes" />
        <EntityTypeShape EntityType="WaterNutDBModel.TODO_UnallocatedShorts" Width="1.5" PointX="19.125" PointY="15.875" />
        <EntityTypeShape EntityType="WaterNutDBModel.SessionActions" Width="1.5" PointX="12.75" PointY="19.5" />
        <EntityTypeShape EntityType="WaterNutDBModel.Sessions" Width="1.5" PointX="10.5" PointY="21.75" />
        <AssociationConnector Association="WaterNutDBModel.FK_SessionActions_Actions" />
        <AssociationConnector Association="WaterNutDBModel.FK_SessionActions_Sessions" />
        <AssociationConnector Association="WaterNutDBModel.FK_AsycudaDocumentSet_Attachments_FileTypes" />
        <EntityTypeShape EntityType="WaterNutDBModel.AttachmentLog" Width="1.5" PointX="17.625" PointY="25.375" />
        <AssociationConnector Association="WaterNutDBModel.FK_AttachmentLog_AsycudaDocumentSet_Attachments" />
        <EntityTypeShape EntityType="WaterNutDBModel.TODO_CreateDiscrepancyEntries" Width="1.5" PointX="18.375" PointY="8.75" />
        <EntityTypeShape EntityType="WaterNutDBModel.Emails" Width="1.5" PointX="19.375" PointY="11.875" />
        <AssociationConnector Association="WaterNutDBModel.FK_AsycudaDocumentSet_Attachments_Emails" />
        <EntityTypeShape EntityType="WaterNutDBModel.FileGroups" Width="1.5" PointX="0.5" PointY="17.875" />
        <AssociationConnector Association="WaterNutDBModel.FK_FileTypes_FileGroups" />
        <EntityTypeShape EntityType="WaterNutDBModel.SessionSchedule" Width="1.5" PointX="12.75" PointY="22.875" />
        <AssociationConnector Association="WaterNutDBModel.FK_SessionSchedule_Sessions" />
        <EntityTypeShape EntityType="WaterNutDBModel.TODO_SubmitXMLToCustoms" Width="1.5" PointX="20.375" PointY="0.75" />
        <EntityTypeShape EntityType="WaterNutDBModel.TODO_DiscrepanciesToAssess" Width="3.125" PointX="20.375" PointY="5.75" />
        <EntityTypeShape EntityType="WaterNutDBModel.TODO_SubmitDiscrepanciesToCustoms" Width="1.5" PointX="20.375" PointY="19.75" />
        <EntityTypeShape EntityType="WaterNutDBModel.AsycudaDocument_Attachments" Width="1.5" PointX="19" PointY="28.625" />
        <AssociationConnector Association="WaterNutDBModel.FK_AsycudaDocument_Attachments_Attachments" />
        <EntityTypeShape EntityType="WaterNutDBModel.TODO_Error_DuplicateEntry" Width="1.5" PointX="5.375" PointY="21.75" />
        <EntityTypeShape EntityType="WaterNutDBModel.TODO_Error_IncompleteImport" Width="1.5" PointX="7.375" PointY="21.75" />
        <EntityTypeShape EntityType="WaterNutDBModel.TODO_Error_IncompleteItems" Width="1.5" PointX="20.375" PointY="8.75" />
        <EntityTypeShape EntityType="WaterNutDBModel.TODO_ERRReport_Allocations" Width="1.5" PointX="21.375" PointY="11.75" />
        <EntityTypeShape EntityType="WaterNutDBModel.TODO_ERRReport_AsycudaEntries" Width="1.5" PointX="22.375" PointY="0.75" />
        <EntityTypeShape EntityType="WaterNutDBModel.TODO_ERRReport_AsycudaLines" Width="1.5" PointX="22.375" PointY="16.75" />
        <EntityTypeShape EntityType="WaterNutDBModel.TODO_ERRReport_ByItemNumber" Width="1.5" PointX="22.375" PointY="20.75" />
        <EntityTypeShape EntityType="WaterNutDBModel.TODO_ERRReport_EntryDataDetails" Width="1.5" PointX="23.375" PointY="8.75" />
        <EntityTypeShape EntityType="WaterNutDBModel.TODO_ERRReport_UnmappedItems" Width="1.5" PointX="23.375" PointY="12.75" />
        <EntityTypeShape EntityType="WaterNutDBModel.ToDo_POToXML" Width="1.5" PointX="24.375" PointY="0.75" />
        <EntityTypeShape EntityType="WaterNutDBModel.TODO_EntriesExpiringNextMonth" Width="2.375" PointX="0.75" PointY="24.75" />
        <EntityTypeShape EntityType="WaterNutDBModel.TODO_ERRReport_SubmitWarehouseErrors" Width="1.5" PointX="24.375" PointY="3.75" />
        <EntityTypeShape EntityType="WaterNutDBModel.TODO_C71ToXML" Width="3.125" PointX="17.375" PointY="31.625" />
        <EntityTypeShape EntityType="WaterNutDBModel.TODO_SubmitIncompleteEntryData" Width="1.5" PointX="24.375" PointY="21.75" />
        <EntityTypeShape EntityType="WaterNutDBModel.TODO_PODocSet" Width="1.5" PointX="4.375" PointY="25.75" />
        <EntityTypeShape EntityType="WaterNutDBModel.TODO_SubmitDocSetWithIncompleteInvoices" Width="1.5" PointX="20.375" PointY="24.75" />
        <EntityTypeShape EntityType="WaterNutDBModel.TODO_SubmitUnclassifiedItems" Width="2.875" PointX="6.375" PointY="25.75" />
        <EntityTypeShape EntityType="WaterNutDBModel.TODO_SubmitInadequatePackages" Width="1.5" PointX="25.375" PointY="7.75" />
        <EntityTypeShape EntityType="WaterNutDBModel.TODO_PODocSetToExport" Width="2.5" PointX="26.375" PointY="0.75" />
        <EntityTypeShape EntityType="WaterNutDBModel.TODO_CreateEx9" Width="1.5" PointX="25.375" PointY="11.75" />
        <EntityTypeShape EntityType="WaterNutDBModel.TODO_ImportCompleteEntries" Width="2.625" PointX="13.375" PointY="26.75" />
        <EntityTypeShape EntityType="WaterNutDBModel.TODO_AdjustmentsAlreadyXMLed" Width="1.5" PointX="26.375" PointY="20.75" />
        <EntityTypeShape EntityType="WaterNutDBModel.TODO_DiscrepancyPreExecutionReport" Width="1.5" PointX="22.375" PointY="26.75" />
        <EntityTypeShape EntityType="WaterNutDBModel.TODO_TotalAdjustmentsToProcess" Width="1.5" PointX="26.375" PointY="25.75" />
        <EntityTypeShape EntityType="WaterNutDBModel.TODO_DiscrepanciesAlreadyXMLed" Width="1.5" PointX="27.375" PointY="5.75" />
        <AssociationConnector Association="WaterNutDBModel.FK_FileTypes_FileTypes" />
        <EntityTypeShape EntityType="WaterNutDBModel.EmailFileTypes" Width="1.5" PointX="10" PointY="28.625" />
        <AssociationConnector Association="WaterNutDBModel.FK_EmailFileTypes_EmailMapping" />
        <AssociationConnector Association="WaterNutDBModel.FK_EmailFileTypes_FileTypes" />
        <EntityTypeShape EntityType="WaterNutDBModel.InfoMappingRegEx" Width="1.5" PointX="3" PointY="29.875" />
        <AssociationConnector Association="WaterNutDBModel.FK_InfoMappingRegEx_InfoMapping" />
        <EntityTypeShape EntityType="WaterNutDBModel.TODO_SubmitUnknownDFPComments" Width="1.5" PointX="27.625" PointY="13.75" />
        <EntityTypeShape EntityType="WaterNutDBModel.ActionDocSetLogs" Width="1.5" PointX="9.75" PointY="31.875" />
        <AssociationConnector Association="WaterNutDBModel.FK_ActionDocSetLogs_Actions" />
        <EntityTypeShape EntityType="WaterNutDBModel.TODO_SubmitIncompleteSupplierInfo" Width="1.5" PointX="15.375" PointY="18.75" />
        <EntityTypeShape EntityType="WaterNutDBModel.TODO_C71ToCreate" Width="1.5" PointX="28.5" PointY="13.75" />
        <EntityTypeShape EntityType="WaterNutDBModel.TODO_DiscrepanciesErrors" Width="2.125" PointX="28.375" PointY="23.75" />
        <EntityTypeShape EntityType="WaterNutDBModel.CustomsOperations" Width="1.5" PointX="0.875" PointY="28.625" />
        <AssociationConnector Association="WaterNutDBModel.FK_Customs_Procedure_CustomsOperations" />
        <AssociationConnector Association="WaterNutDBModel.Customs_ProcedureAsycudaDocument" />
        <EntityTypeShape EntityType="WaterNutDBModel.EmailInfoMappings" Width="2.125" PointX="6.25" PointY="30.5" />
        <AssociationConnector Association="WaterNutDBModel.FK_EmailInfoMappings_EmailMapping" />
        <AssociationConnector Association="WaterNutDBModel.FK_EmailInfoMappings_InfoMapping" />
        <EntityTypeShape EntityType="WaterNutDBModel.TODO_SubmitAllXMLToCustoms" Width="1.5" PointX="29.375" PointY="6.75" />
        <EntityTypeShape EntityType="WaterNutDBModel.AsycudaDocumentSetEntryDataEx" Width="2.625" PointX="16.875" PointY="1.125" />
        <AssociationConnector Association="WaterNutDBModel.AsycudaDocumentSetExAsycudaDocumentSetEntryDataEx" />
        <EntityTypeShape EntityType="WaterNutDBModel.TODO_PODocSetToAssessErrors" Width="1.5" PointX="14.375" PointY="30.75" />
        <EntityTypeShape EntityType="WaterNutDBModel.TODO_PODocSetToAssess" Width="1.5" PointX="28.375" PointY="30.75" />
        <EntityTypeShape EntityType="WaterNutDBModel.TODO_SubmitMissingInvoicePDFs" Width="1.5" PointX="30.375" PointY="30.75" />
        <EntityTypeShape EntityType="WaterNutDBModel.TODO_SubmitSalesToCustoms" Width="1.5" PointX="31.375" PointY="6.75" />
        <EntityTypeShape EntityType="WaterNutDBModel.TODO_SubmitPOInfo" Width="2.875" PointX="29.375" PointY="0.75" />
        <EntityTypeShape EntityType="WaterNutDBModel.AsycudaDocumentBasicInfo" Width="1.5" PointX="31.375" PointY="11.75" />
        <EntityTypeShape EntityType="WaterNutDBModel.AsycudaItemBasicInfo" Width="2.375" PointX="30.5" PointY="16.75" />
        <EntityTypeShape EntityType="WaterNutDBModel.ExpiredEntriesLst" Width="1.5" PointX="17.375" PointY="19.75" />
        <EntityTypeShape EntityType="WaterNutDBModel.TODO_LicenceAvailableQty" Width="1.5" PointX="31.375" PointY="20.75" />
        <EntityTypeShape EntityType="WaterNutDBModel.TODO_SubmitEntryCIF" Width="1.5" PointX="31.375" PointY="25.75" />
        <EntityTypeShape EntityType="WaterNutDBModel.AsycudaDocumentSetC71" Width="1.5" PointX="32.375" PointY="29.75" />
        <EntityTypeShape EntityType="WaterNutDBModel.TODO_LicenseToXML" Width="2" PointX="25.375" PointY="14.75" />
        <EntityTypeShape EntityType="WaterNutDBModel.TODO_LICToCreate" Width="1.5" PointX="33.375" PointY="0.75" />
        <EntityTypeShape EntityType="WaterNutDBModel.FileTypeMappingRegExs" Width="1.5" PointX="7.25" PointY="33.625" />
        <AssociationConnector Association="WaterNutDBModel.FK_FileTypeMappingRegExs_FileTypeMappings" />
        </Diagram>
    </edmx:Diagrams>
  </edmx:Designer>
</edmx:Edmx><|MERGE_RESOLUTION|>--- conflicted
+++ resolved
@@ -4,11 +4,7 @@
   <edmx:Designer xmlns="http://schemas.microsoft.com/ado/2009/11/edmx">
     <!-- Diagram content (shape and connector positions) -->
     <edmx:Diagrams>
-<<<<<<< HEAD
-      <Diagram DiagramId="854f53cbf00c44538b256d1947980b44" Name="Diagram1" ZoomLevel="43">
-=======
       <Diagram DiagramId="854f53cbf00c44538b256d1947980b44" Name="Diagram1" ZoomLevel="46">
->>>>>>> c78001cd
         <EntityTypeShape EntityType="WaterNutDBModel.ApplicationSettings" Width="1.5" PointX="0.5" PointY="1.125" IsExpanded="true" />
         <EntityTypeShape EntityType="WaterNutDBModel.AsycudaDocument" Width="2.375" PointX="7.75" PointY="1.375" />
         <EntityTypeShape EntityType="WaterNutDBModel.AsycudaDocumentItem" Width="2.375" PointX="11.25" PointY="1.5" />
