--- conflicted
+++ resolved
@@ -304,7 +304,7 @@
                     //"&& PreviousDocumentItem.AsycudaDocument.SystemDocumentSet == null" +
                     $" && (PreviousDocumentItem.AsycudaDocument.CustomsOperationId == {(int)CustomsOperations.Warehouse})";
                 var slst =
-                    (await CreateAllocationDataBlocks(perInvoice, filterExpression + exPro, entryDataDetailsIds, adjustmentType).ConfigureAwait(false))
+                    (await CreateAllocationDataBlocks(perInvoice, filterExpression + exPro, entryDataDetailsIds).ConfigureAwait(false))
                     .Where(
                         x => x.Allocations.Count > 0).ToList();
                 if (slst.Any())
@@ -359,12 +359,12 @@
 
        
 
-        private async Task<IEnumerable<AllocationDataBlock>> CreateAllocationDataBlocks(bool perInvoice,string filterExpression, List<int> entryDataDetailsIds, string adjustmentType)
+        private async Task<IEnumerable<AllocationDataBlock>> CreateAllocationDataBlocks(bool perInvoice,string filterExpression, List<int> entryDataDetailsIds)
         {
             try
             {
                 StatusModel.Timer("Getting IM9 Data");
-                var slstSource = await GetIM9Data(filterExpression, entryDataDetailsIds, adjustmentType).ConfigureAwait(false);
+                var slstSource = await GetIM9Data(filterExpression, entryDataDetailsIds).ConfigureAwait(false);
                 StatusModel.StartStatusUpdate("Creating IM9 Entries", slstSource.Count());
                 IEnumerable<AllocationDataBlock> slst;
                 slst = CreateWholeAllocationDataBlocks(perInvoice,slstSource);
@@ -450,13 +450,12 @@
             }
         }
 
-        private async  Task<List<EX9Allocations>> GetIM9Data(string FilterExpression, List<int> entryDataDetailsIds, string adjustmentType)
+        private async  Task<List<EX9Allocations>> GetIM9Data(string FilterExpression, List<int> entryDataDetailsIds)
         {
             FilterExpression =
                 FilterExpression.Replace("&& (pExpiryDate >= \"" + DateTime.Now.Date.ToShortDateString() + "\")", "");
-            var docsetid = new CoreEntitiesContext().FileTypes.First(x => x.Type == adjustmentType).AsycudaDocumentSetId;
             FilterExpression =
-                Regex.Replace(FilterExpression, "AsycudaDocumentSetId == \"\\d+\"", $"AsycudaDocumentSetId == \"{docsetid}\"");
+                Regex.Replace(FilterExpression, "AsycudaDocumentSetId == \"\\d+\"", "AsycudaDocumentSetId == \"8\"");
 
             FilterExpression += "&& (PreviousDocumentItem.DoNotAllocate != true && PreviousDocumentItem.DoNotEX != true && PreviousDocumentItem.WarehouseError == null)";
 
@@ -507,11 +506,7 @@
 
                     res = pres
                         .Where(exp)
-<<<<<<< HEAD
-                        .Where(x => x.Status == null )//|| x.Status == "Short Shipped"
-=======
                         .Where(x => x.Status == null)// || x.Status == "Short Shipped"
->>>>>>> c78001cd
                         .Where(x =>x.xBond_Item_Id == 0 //&& x.pQuantity != 0
                             )
                        // .Where(x => !entryDataDetailsIds.Any()|| entryDataDetailsIds.Contains(x.EntryDataDetailsId))//entryDataDetailsIds.Any(z => z == x.EntryDataDetailsId)
@@ -653,10 +648,11 @@
 
         }
 
-        public async Task CreateIM9(string filterExpression,bool perInvoice,bool process7100,int asycudaDocumentSetId,string ex9Type,string dutyFreePaid)
+        public async Task CreateIM9(string filterExpression, bool perInvoice, int asycudaDocumentSetId, 
+            string dutyFreePaid, string adjustmentType)
         {
             await CreateIM9(filterExpression, perInvoice,  asycudaDocumentSetId, dutyFreePaid,
-                ex9Type, null, null).ConfigureAwait(false);
+                adjustmentType, null, null).ConfigureAwait(false);
         }
 
         private void MatchToAsycudaItem(AdjustmentDetail os, List<AsycudaDocumentItem> alst, EntryDataDetail ed, AdjustmentQSContext ctx)
