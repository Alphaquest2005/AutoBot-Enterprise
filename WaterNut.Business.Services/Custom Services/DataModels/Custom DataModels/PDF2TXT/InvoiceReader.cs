﻿using System;
using System.Collections.Generic;
using System.Data.Entity;
using System.Dynamic;
using System.Globalization;
using System.IO;
using System.Linq;
using System.Linq.Expressions;
using System.Net.Sockets;
using System.Text;
using System.Text.RegularExpressions;
using System.Threading;
using System.Threading.Tasks;
using System.Threading.Tasks.Schedulers;
using Core.Common;
using Core.Common.Extensions;
using Core.Common.Utils;
using CoreEntities.Business.Entities;
using DocumentDS.Business.Entities;
using EmailDownloader;
using EntryDataDS.Business.Entities;
using MoreLinq;
using org.apache.pdfbox.pdmodel;
using org.apache.pdfbox.util;
using OCR.Business.Entities;
using pdf_ocr;
using SimpleMvvmToolkit.ModelExtensions;
using Tesseract;
using TrackableEntities;
using UglyToad.PdfPig;
using UglyToad.PdfPig.Content;
using UglyToad.PdfPig.DocumentLayoutAnalysis.PageSegmenter;
using UglyToad.PdfPig.DocumentLayoutAnalysis.ReadingOrderDetector;
using UglyToad.PdfPig.DocumentLayoutAnalysis.TextExtractor;
using UglyToad.PdfPig.DocumentLayoutAnalysis.WordExtractor;
using WaterNut.Business.Services.Utils;
using WaterNut.DataSpace;
using AsycudaDocumentSet_Attachments = CoreEntities.Business.Entities.AsycudaDocumentSet_Attachments;
using Attachments = CoreEntities.Business.Entities.Attachments;
using FileTypes = CoreEntities.Business.Entities.FileTypes;
using Invoices = OCR.Business.Entities.Invoices;

namespace WaterNut.DataSpace
{


    public class InvoiceReader
    {
        public const string CommandsTxt = "Commands:\r\n" +
                                          "UpdateRegex: RegId: 000, Regex: 'xyz', IsMultiline: True\r\n" +
                                          "AddFieldRegEx: RegId: 000,  Field: Name, Regex: '', ReplaceRegex: ''\r\n" +
                                          "RequestInvoice: Name:'xyz'\r\n" +
                                          "AddInvoice: Name:'', IDRegex:''\r\n" +
                                          "AddPart: Invoice:'', Name: '', StartRegex: '', ParentPart:'', IsRecurring: True, IsComposite: False, IsMultiLine: True \r\n" +
                                          "AddLine: Invoice:'',  Part: '', Name: '', Regex: ''\r\n" +
                                          "UpdateLine: Invoice:'',  Part: '', Name: '', Regex: ''\r\n" +
                                          "AddFieldFormatRegex: RegexId: 000, Keyword:'', Regex:'', ReplaceRegex:'', ReplacementRegexIsMultiLine: True, RegexIsMultiLine: True\r\n";

        public static bool Import(string file, int fileTypeId, string emailId, bool overWriteExisting,
            List<AsycudaDocumentSet> docSet, FileTypes fileType, Client client)
        {
            //Get Text
            try
            {

                
                var pdfTxt = GetPdftxt(file);

                //Get Template
                var templates = GetTemplates(x => true);

<<<<<<< HEAD
                foreach (var tmp in templates.OrderBy(x => x.OcrInvoices.Id))//.Where(x => x.OcrInvoices.Id == 43)
=======
                foreach (var tmp in templates.OrderBy(x => x.OcrInvoices.Id))//.Where(x => x.OcrInvoices.Id == 21)
>>>>>>> 2bf78c55
                    try
                    {
                        if(TryReadFile(file, emailId, fileType, pdfTxt, client, overWriteExisting, docSet, tmp, fileTypeId)) return true;
                    }
                    catch (Exception e)
                    {
                        Exception realerror = e;
                        while (realerror.InnerException != null)
                            realerror = realerror.InnerException;

                        var failedLines = tmp.Lines.Where(x => x.OCR_Lines.Fields.Any(z => realerror.Message.Contains(z.Field)) || realerror.Message.Contains(x.OCR_Lines.Name))
                            .ToList();
                        if (!failedLines.Any()) failedLines = tmp.Lines.Where(x => x.OCR_Lines.Fields.Any(z => z.DataType == "Number" )).ToList();
                        ReportUnImportedFile(docSet, file, emailId, fileTypeId, client, pdfTxt.ToString(), $"Problem importing file:{file} --- {realerror.Message}", failedLines);

                        var ex = new ApplicationException($"Problem importing file:{file} --- {realerror.Message}", e);
                        Console.WriteLine(ex);
                        return false;
                    }

                ReportUnImportedFile(docSet,file, emailId,fileTypeId, client, pdfTxt.ToString(), "No template found for this File", new List<Line>());

                   // SeeWhatSticks(pdfTxt.ToString());
                

                return false;
            }
            catch (Exception e)
            {
                Console.WriteLine(e);
                var fileInfo = new FileInfo(file);
                var errTxt = $"Hey,\r\n\r\n The System Found a problem with this File-'{fileInfo.Name}'.\r\n" +
                             $"{e.Message}" +
                             "Check the file again or Check Joseph Bartholomew at Joseph@auto-brokerage.com to make the necessary changes.\r\n" +
                             "Thanks\r\n" +
                             $"AutoBot";
                EmailDownloader.EmailDownloader.SendBackMsg(emailId, client, errTxt);
                
                return false;
            }
        }

        public static List<Invoice> GetTemplates(Expression<Func<Invoices, bool>> filter)
        {
            List<Invoice> templates;
            using (var ctx = new OCRContext())
            {
                templates = ctx.Invoices
                    .Include(x => x.Parts)
                    .Include("InvoiceIdentificatonRegEx.OCR_RegularExpressions")
                    .Include("RegEx.RegEx")
                    .Include("RegEx.ReplacementRegEx")
                    .Include("Parts.RecuringPart")
                    .Include("Parts.Start.RegularExpressions")
                    .Include("Parts.End.RegularExpressions")
                    .Include("Parts.PartTypes")
                    .Include("Parts.ChildParts.ChildPart.Start.RegularExpressions")
                    .Include("Parts.ParentParts.ParentPart.Start.RegularExpressions")
                    .Include("Parts.Lines.RegularExpressions")
                    .Include("Parts.Lines.Fields.FieldValue")
                    .Include("Parts.Lines.Fields.FormatRegEx.RegEx")
                    .Include("Parts.Lines.Fields.FormatRegEx.ReplacementRegEx")
                    .Include("Parts.Lines.Fields.ChildFields.FieldValue")
                    .Include("Parts.Lines.Fields.ChildFields.FormatRegEx.RegEx")
                    .Include("Parts.Lines.Fields.ChildFields.FormatRegEx.ReplacementRegEx")
                    .Where(x => x.IsActive)
                    .Where(x => x.ApplicationSettingsId ==
                                BaseDataModel.Instance.CurrentApplicationSettings.ApplicationSettingsId)
                    .Where(filter) //BaseDataModel.Instance.CurrentApplicationSettings.TestMode != true ||
                    .ToList()
                    .Select(x => new Invoice(x)).ToList();
            }

            return templates;
        }

        public static bool TryReadFile(string file, string emailId, FileTypes fileType, StringBuilder pdftxt,
            Client client, bool overWriteExisting, List<AsycudaDocumentSet> docSet,
            Invoice tmp, int fileTypeId)
        {

            if (!IsInvoiceDocument(tmp.OcrInvoices, pdftxt.ToString())) return false;

            var formattedPdfTxt = tmp.Format(pdftxt.ToString());
            var csvLines = tmp.Read(formattedPdfTxt);

            if (csvLines.Count < 1 || !tmp.Success)
            {
                return ErrorState(file, emailId, pdftxt, client, docSet, tmp, fileTypeId);
            }
            else
            {
                return ImportSuccessState(file, emailId, fileType, overWriteExisting, docSet, tmp, csvLines);
            }


        }

        private static bool ImportSuccessState(string file, string emailId, FileTypes fileType, bool overWriteExisting,
            List<AsycudaDocumentSet> docSet, Invoice tmp, List<dynamic> csvLines)
        {
            if (fileType.Id != tmp.OcrInvoices.FileTypeId)
                fileType = FileTypeManager.GetFileType(tmp.OcrInvoices.FileTypeId);


            SaveCsvEntryData.Instance.ProcessCsvSummaryData(fileType, docSet, overWriteExisting,
                emailId,
                file, csvLines).Wait();

            return true;
        }

        private static bool ErrorState(string file, string emailId, StringBuilder pdftxt, Client client, List<AsycudaDocumentSet> docSet,
            Invoice tmp, int fileTypeId)
        {
            var failedlines = tmp.Lines.DistinctBy(x => x.OCR_Lines.Id).Where(z =>
                z.FailedFields.Any() || (z.OCR_Lines.Fields.Any(f => f.IsRequired) && !z.Values.Any())).ToList();

            var allRequried = tmp.Lines.DistinctBy(x => x.OCR_Lines.Id).Where(z =>
                z.OCR_Lines.Fields.Any(f => f.IsRequired && (f.Field != "SupplierCode" && f.Field != "Name"))).ToList();


            
            if (!tmp.Parts.Any(x => x.AllLines.Any(z =>
                    z.Values.Values.Any(v =>
                        v.Keys.Any(k => k.fields.Field == "Name") &&
                        v.Values.Any(kv => kv == tmp.OcrInvoices.Name)))) || failedlines.Count == allRequried.Count) return false;
            if (failedlines.Any() && failedlines.Count < tmp.Lines.Count &&
                (tmp.Parts.First().WasStarted || !tmp.Parts.First().OCR_Part.Start.Any()) &&
                tmp.Lines.SelectMany(x => x.Values.Values).Any())
            {
                ReportUnImportedFile(docSet, file, emailId, fileTypeId, client, pdftxt.ToString(),
                    "Following fields failed to import",
                    failedlines);
                {
                    return true;
                }
            }


            return false;
        }

        public static bool IsInvoiceDocument(Invoices invoice, string fileText)
        {
            return invoice.InvoiceIdentificatonRegEx.Any() && invoice.InvoiceIdentificatonRegEx.Any(x =>
                Regex.IsMatch(fileText,
                    x.OCR_RegularExpressions.RegEx,
<<<<<<< HEAD
                    RegexOptions.IgnoreCase |RegexOptions.Multiline | RegexOptions.ExplicitCapture));
=======
                    RegexOptions.IgnoreCase | RegexOptions.Multiline | RegexOptions.ExplicitCapture));
>>>>>>> 2bf78c55
        }

        public static StringBuilder GetPdftxt(string file)
        {
            StringBuilder pdftxt = new StringBuilder();


            //pdftxt = parseUsingPDFBox(file);
            var ripTask = Task.Run(() =>
            {
                var txt = "------------------------------------------Ripped Text-------------------------\r\n";
                txt += PdfPigText(file); //TODO: need to implement the layout logic
                return txt;
            });


            var singleColumnTask = Task.Run(() =>
            {
                var txt =
                    "------------------------------------------Single Column-------------------------\r\n";
                txt += new PdfOcr().Ocr(file, PageSegMode.SingleColumn);
                return txt;
            });

            var sparseTextTask = Task.Run(() =>
            {
                var txt = "------------------------------------------SparseText-------------------------\r\n";
                txt += new PdfOcr().Ocr(file, PageSegMode.SparseText);
                return txt;
            });

            //var sparsOsdTextTask = Task.Run(() =>
            //{
            //    var txt = "------------------------------------------SparseTextOsd-------------------------\r\n";
            //    txt += new PdfOcr().Ocr(file, PageSegMode.SparseTextOsd);
            //    return txt;
            //});

            //var SingleWordTextTask = Task.Run(() =>
            //{
            //    var txt = "------------------------------------------SingleWord-------------------------\r\n";
            //    txt += new PdfOcr().Ocr(file, PageSegMode.SingleWord);
            //    return txt;
            //});

            //var OsdOnlyTextTask = Task.Run(() =>
            //{
            //    var txt = "------------------------------------------OsdOnly-------------------------\r\n";
            //    txt += new PdfOcr().Ocr(file, PageSegMode.OsdOnly);
            //    return txt;
            //});

            //var RawLineTextTask = Task.Run(() =>
            //{
            //    var txt = "------------------------------------------RawLine-------------------------\r\n";
            //    txt += new PdfOcr().Ocr(file, PageSegMode.RawLine);
            //    return txt;
            //});

            Task.WaitAll(ripTask, singleColumnTask, sparseTextTask); //RawLineTextTask, OsdOnlyTextTask, SingleWordTextTask, sparsOsdTextTask

            pdftxt.AppendLine(singleColumnTask.Result);
            pdftxt.AppendLine(sparseTextTask.Result);
            pdftxt.AppendLine(ripTask.Result);
            return pdftxt;
        }

        private static string PdfPigText(string file)
        {
         
                
                var sb = new StringBuilder();
                using (var pdf = PdfDocument.Open(file))
                {
                    foreach (var page in pdf.GetPages())
                    {
                        // Either extract based on order in the underlying document with newlines and spaces.
                        var text = ContentOrderTextExtractor.GetText(page);
                        sb.AppendLine(text);
                        // // Or based on grouping letters into words.
                        // var otherText = string.Join(" ", page.GetWords());

                        // // Or the raw text of the page's content stream.
                        // var rawText = page.Text;

                        //// Console.WriteLine(text);
                    }

                }

                return sb.ToString();
           


        }

   

        private static void ReportUnImportedFile(List<AsycudaDocumentSet> asycudaDocumentSets, string file, string emailId,
            int fileTypeId,
            Client client, string pdftxt, string error,
            List<Line> failedlst)
        {
            var fileInfo = new FileInfo(file);
            
            var txtFile = file + ".txt";
            //if (File.Exists(txtFile)) return;
            File.WriteAllText(txtFile, pdftxt);
            var body = CreateEmail(file, client, error, failedlst, fileInfo, txtFile);
            CreateTestCase(file, failedlst, txtFile, body);


            SaveImportError(asycudaDocumentSets, file, emailId, fileTypeId, pdftxt, error, failedlst, fileInfo);
        }

        private static void SaveImportError(List<AsycudaDocumentSet> asycudaDocumentSets, string file, string emailId, int fileTypeId, string pdftxt,
            string error, List<Line> failedlst, FileInfo fileInfo)
        {
            var existingAttachment = GetOrSaveDocSetAttachmentsList(asycudaDocumentSets, file, emailId, fileTypeId, fileInfo);

            SaveErrorDetails(pdftxt, error, failedlst, existingAttachment);
        }

        private static void SaveErrorDetails(string pdftxt, string error, List<Line> failedlst, List<AsycudaDocumentSet_Attachments> existingAttachment)
        {
            using (var ctx = new OCRContext())
            {
                foreach (var att in existingAttachment)
                {
                    var importErr = ctx.ImportErrors.FirstOrDefault(x => x.Id == att.Id);
                    if (importErr == null)
                    {
                        importErr = CreateNewImportErrors(pdftxt, error, failedlst, att);
                        ctx.ImportErrors.Add(importErr);
                    }
                    else
                    {
                        UpdateImportError(pdftxt, error, failedlst, importErr, att);
                    }

                    ctx.SaveChanges();
                }
            }
        }

        private static void UpdateImportError(string pdftxt, string error, List<Line> failedlst, ImportErrors importErr,
            AsycudaDocumentSet_Attachments att)
        {
            importErr.PdfText = pdftxt;
            importErr.Error = error;
            importErr.EntryDateTime = DateTime.Now;
            importErr.OCR_FailedLines = failedlst.Select(x => CreateFailedLines(att, x)).ToList();
        }

        private static OCR_FailedLines CreateFailedLines(AsycudaDocumentSet_Attachments att, Line x)
        {
            return new OCR_FailedLines(true)
            {
                TrackingState = TrackingState.Added,
                DocSetAttachmentId = att.Id,
                LineId = x.OCR_Lines.Id,
                Resolved = false,
                OCR_FailedFields = x.FailedFields.SelectMany(z =>
                        z.SelectMany(q => q.Value.Select(w => w.Key)))
                    .DistinctBy(z => z.fields.Id)
                    .Select(z => new OCR_FailedFields(true)
                    {
                        TrackingState = TrackingState.Added,
                        FieldId = z.fields.Id,
                    })
                    .ToList()
            };
        }

        private static ImportErrors CreateNewImportErrors(string pdftxt, string error, List<Line> failedlst,
            AsycudaDocumentSet_Attachments att)
        {
            ImportErrors importErr;
            importErr = new ImportErrors(true) { Id = att.Id };
            UpdateImportError(pdftxt,error,failedlst,importErr, att);
            return importErr;
        }

        private static List<AsycudaDocumentSet_Attachments> GetOrSaveDocSetAttachmentsList(List<AsycudaDocumentSet> asycudaDocumentSets, string file, string emailId,
            int fileTypeId, FileInfo fileInfo) =>
            asycudaDocumentSets.SelectMany(docSet => GetDocSetAttachements(file, emailId, fileTypeId, fileInfo, docSet)).ToList();

        private static List<AsycudaDocumentSet_Attachments> GetDocSetAttachements(string file, string emailId, int fileTypeId, FileInfo fileInfo,
            AsycudaDocumentSet docSet)
        {
            var existingAttachment = GetDocSetAttachments(file, docSet);
           
            if (existingAttachment.Any()) return existingAttachment;

            existingAttachment.Add(CreateDocSetAttachment(file, emailId, fileTypeId, fileInfo, docSet));

            return existingAttachment;
        }

        private static AsycudaDocumentSet_Attachments CreateDocSetAttachment(string file, string emailId, int fileTypeId,
            FileInfo fileInfo, AsycudaDocumentSet docSet)
        {
            using (var ctx = new CoreEntitiesContext())
            {
                var newAttachment = new CoreEntities.Business.Entities.AsycudaDocumentSet_Attachments(true)
                {
                    TrackingState = TrackingState.Added,
                    AsycudaDocumentSetId = docSet.AsycudaDocumentSetId,
                    Attachments = new Attachments(true)
                    {
                        TrackingState = TrackingState.Added,
                        EmailId = emailId.ToString(),
                        FilePath = file
                    },
                    DocumentSpecific = true,
                    FileDate = fileInfo.CreationTime,
                    FileTypeId = fileTypeId,
                };
                ctx.AsycudaDocumentSet_Attachments.Add(newAttachment);
                ctx.SaveChanges();
                return newAttachment;
            }
        }

        private static List<AsycudaDocumentSet_Attachments> GetDocSetAttachments(string file, AsycudaDocumentSet docSet)
        {
            using (var ctx = new CoreEntitiesContext())
            {
                var docSetAttachments = ctx.AsycudaDocumentSet_Attachments
                    .Include(x => x.Attachments)
                    .Where(x =>
                        x.AsycudaDocumentSetId == docSet.AsycudaDocumentSetId && x.Attachments.FilePath == file)
                    .ToList();
                return docSetAttachments;
            }
        }

        private static void CreateTestCase(string file, List<Line> failedlst, string txtFile, string body)
        {
            dynamic testCaseData = new BetterExpando();
            testCaseData.DateTime = DateTime.Now;
            testCaseData.Id = failedlst.FirstOrDefault()?.OCR_Lines.Parts.Invoices.Id;
            testCaseData.Supplier = failedlst.FirstOrDefault()?.OCR_Lines.Parts.Invoices.Name;
            testCaseData.PdfFile = file;
            testCaseData.TxtFile = txtFile;
            testCaseData.Message = body;
            //write to info
            UnitTestLogger.Log(
                new List<String>
                    {FunctionLibary.NameOfCallingClass(), failedlst.FirstOrDefault()?.OCR_Lines.Parts.Invoices.Name,},
                BaseDataModel.Instance.CurrentApplicationSettings.DataFolder, testCaseData);
        }

        private static string CreateEmail(string file, Client client, string error, List<Line> failedlst,
            FileInfo fileInfo, string txtFile)
        {
            var body = $"Hey,\r\n\r\n {error}-'{fileInfo.Name}'.\r\n\r\n\r\n" +
                       $"{failedlst.Select(x => $"Line:{x.OCR_Lines.Name} - RegId: {x.OCR_Lines.RegularExpressions.Id} - Regex: {x.OCR_Lines.RegularExpressions.RegEx} - Fields: {x.FailedFields.SelectMany(z => z.ToList()).SelectMany(z => z.Value.ToList()).Select(z => $"{z.Key.fields.Key} - '{z.Key.fields.Field}'").DefaultIfEmpty(string.Empty).Aggregate((o, c) => o + "\r\n\r\n" + c)}").DefaultIfEmpty(string.Empty).Aggregate((o, c) => o + "\r\n" + c)}\r\n\r\n" +
                       "Thanks\r\n" +
                       "Thanks\r\n" +
                       $"AutoBot\r\n" +
                       $"\r\n" +
                       $"\r\n" +
                       CommandsTxt
                ;
            EmailDownloader.EmailDownloader.SendEmail( client, null, "Invoice Template Not found!", new[] {"Joseph@auto-brokerage.com"}, body, new[] {file, txtFile});
            return body;
        }




        private static void SeeWhatSticks(string pdftext)
        {
            using (var ctx = new OCRContext())
            {
                var allLines = ctx.Lines.Include(x => x.RegularExpressions).ToList();

                var goodLines = new List<Line>();
                foreach (var regLine in allLines)
                {
                    try
                    {
                        var match = Regex.Match(pdftext, regLine.RegularExpressions.RegEx,
                            (regLine.RegularExpressions.MultiLine == true
                                ? RegexOptions.Multiline
                                : RegexOptions.Singleline) | RegexOptions.IgnoreCase | RegexOptions.ExplicitCapture,
                            TimeSpan.FromSeconds(5));
                        if (match.Success)
                        {
                            var line = new Line(regLine);
                            line.Read(match.Value, 1, "SeeWhatSticks");
                            if (line.Values.Any(x => x.Value.Values.Any())) goodLines.Add(line);
                        }
                    }
                    catch (RegexMatchTimeoutException e)
                    {

                    }
                    catch (Exception e)
                    {

                        Console.WriteLine(e);
                        throw;

                    }
                }

                foreach (var line in goodLines)
                {

                }

            }
        }

        public static string GetImageTxt(string directoryName)
        {
            
               var str = PdfOcr.GetTextFromImage(PageSegMode.SingleColumn, directoryName, Path.Combine(directoryName, "AllImagetxt"), false);
            

            return str;
        }
    }

    public class Invoice
    {
        private EntryData EntryData { get; } = new EntryData();
        public Invoices OcrInvoices { get; }
        public List<Part> Parts { get; set; }
        public bool Success => Parts.All(x => x.Success);
        public List<Line> Lines => Parts.SelectMany(x => x.AllLines).DistinctBy(x => x.OCR_Lines.Id).ToList();

        public Invoice(Invoices ocrInvoices)
        {
            OcrInvoices = ocrInvoices;
            Parts = ocrInvoices.Parts
                .Where(x => (x.ParentParts.Any() && !x.ChildParts.Any()) ||
                            (!x.ParentParts.Any() && !x.ChildParts.Any()))
                //.Where(x => x.Id == 7)
                .Select(z => new Part(z)).ToList();
        }

        public List<dynamic> Read(string text)
        {
            return Read(text.Split(new[] { "\r\n", "\r", "\n" }, StringSplitOptions.None).ToList());
        }

        public List<dynamic> Read(List<string> text)
        {
            try
            {


                var lineCount = 0;
                foreach (var line in text)
                {
                    //if ((lineCount/text.Count) > MaxLinesCheckedToStart && Parts.First().WasStarted == false)
                    //    return new List<dynamic>() ;

                    lineCount += 1;
                    var iLine = new List<InvoiceLine>(){ new InvoiceLine(line, lineCount) };
                    Parts.ForEach(x => x.Read(iLine));
                }

                if (!this.Lines.SelectMany(x => x.Values.Values).Any()) return new List<dynamic>();//!Success

                var ores = Parts.Select(x =>
                    {

                        var lst = SetPartLineValues(x);
                        return lst;
                    }
                ).ToList();

                
                return new List<dynamic> {ores.SelectMany(x => x.ToList()).ToList()};
            }
            catch (Exception e)
            {
                Console.WriteLine(e);
                throw;
            }
        }

        public double MaxLinesCheckedToStart { get; set; } = 0.5;
        private static readonly Dictionary<string, List<BetterExpando>> table = new Dictionary<string, List<BetterExpando>>();

        private List<IDictionary<string, object>> SetPartLineValues(Part part)
        {
            try
            {


                var lst = new List<IDictionary<string, object>>();
                var itm = new BetterExpando();
                var ditm = ((IDictionary<string, object>)itm);



                foreach (var line in part.Lines)
                {
                    if (!line.OCR_Lines.Fields.Any()) continue;
                    var values = (line.OCR_Lines.DistinctValues == true
                        ? DistinctValues(line.Values)
                        : line.Values).ToList();

                    if (!table.ContainsKey(line.OCR_Lines.Fields.First().EntityType) && line.OCR_Lines.IsColumn == true)
                        table.Add(line.OCR_Lines.Fields.First().EntityType, new List<BetterExpando>() { itm });



                    for (int i = 0; i <= values.Count() - 1; i++)
                    {
                        var value = values[i];

                        var instances = value.Value.GroupBy(x => x.Key.instance).ToList();
                        foreach (var instance in instances)
                        {
                            itm = CreateOrGetDitm(part, line, i, itm, ref ditm);

                            ditm["FileLineNumber"] = value.Key.lineNumber + 1;
                            ditm["Instance"] = instance.Key;
                            ditm["Section"] = value.Key.section;




                            foreach (var field in instance)
                            {
                                if (ditm.ContainsKey(field.Key.fields.Field) &&
                                    (field.Key.fields.AppendValues == true || line.OCR_Lines.Fields.Select(z => z.Field)
                                        .Count(f => f == field.Key.fields.Field) > 1))
                                {
                                    ImportByDataType(field, ditm, value);
                                }
                                else
                                {
                                    ditm[field.Key.fields.Field] = GetValue(value, field.Key);
                                    //ImportByDataType(field, ditm, value);
                                }

                            }

                            if (ditm.Count == 1) continue;
                            if (part.OCR_Part.RecuringPart != null && part.OCR_Part.RecuringPart.IsComposite == false)
                                lst.Add(itm);
                        }
                    }
                }

                foreach (var childPart in part.ChildParts)
                {
                    // if (!childPart.Lines.Any()) continue;
                    var childItms = SetPartLineValues(childPart);
                    var fieldname = childPart.AllLines.First().OCR_Lines.Fields.First().EntityType;
                    if (childPart.OCR_Part.RecuringPart != null || !childPart.Lines.Any())
                    {
                        if (!part.Lines.Any())
                        {
                            lst.AddRange(childItms);
                        }
                        else
                        {
                            if (ditm.ContainsKey(fieldname))
                            {
                                ((List<IDictionary<string, object>>)ditm[fieldname]).AddRange(childItms);
                            }
                            else
                            {
                                ditm[fieldname] = childItms;
                            }

                        }

                    }
                    else
                    {
                        if (!part.Lines.Any())
                        {
                            lst.Add(childItms.FirstOrDefault());
                        }
                        else
                        {
                            ditm[fieldname] = childItms.FirstOrDefault();
                        }

                    }

                }


                if ((part.OCR_Part.RecuringPart == null || part.OCR_Part.RecuringPart.IsComposite) && ditm.Any())
                    lst.Add(itm);
                return lst;
            }
            catch (Exception e)
            {
                Console.WriteLine(e);
                throw;
            }
        }

        private static BetterExpando CreateOrGetDitm(Part part, Line line, int i, BetterExpando itm, ref IDictionary<string, object> ditm)
        {
            if (part.OCR_Part.RecuringPart != null && part.OCR_Part.RecuringPart.IsComposite == false)
            {
                if (line.OCR_Lines.IsColumn != true || (line.OCR_Lines.IsColumn == true &&
                                                        i > table[line.OCR_Lines.Fields.First().EntityType]
                                                            .Count - 1))
                {
                    itm = new BetterExpando();
                    if (line.OCR_Lines.IsColumn == true)
                    {
                        table[line.OCR_Lines.Fields.First().EntityType].Add(itm);
                    }
                }
                else
                {
                    itm = table[line.OCR_Lines.Fields.First().EntityType][i];
                }

                ditm = ((IDictionary<string, object>)itm);
            }

            return itm;
        }

        private Dictionary<(int lineNumber, string section), Dictionary<(Fields fields, int instance), string>> DistinctValues(Dictionary<(int lineNumber, string section), Dictionary<(Fields fields, int instance), string>> lineValues)
        {
            var res = new Dictionary<(int lineNumber, string section), Dictionary<(Fields fields, int instance), string>>();
            foreach (var val in lineValues.Where(val => !res.Values.Any(z => z.Values.Any(q => val.Value.ContainsValue(q)))))
            {
                res.Add((val.Key.lineNumber, val.Key.section), val.Value);
            }
            return res;
        }

        private void ImportByDataType(KeyValuePair<(Fields fields, int instance), string> field, IDictionary<string, object> ditm, KeyValuePair<(int lineNumber, string section), Dictionary<(Fields fields, int instance), string>> value)
        {
            switch (field.Key.fields.DataType)
            {
                case "String":
                    ditm[field.Key.fields.Field] =
                        (ditm[field.Key.fields.Field] + " " + GetValueByKey(value, field.Key.fields.Key)).Trim();
                    break;
                case "Number":
                case "Numeric":

                    if (field.Key.fields.AppendValues == true)
                    {
                        var val = GetValueByKey(value, field.Key.fields.Key);
                        if (ditm[field.Key.fields.Field].ToString() !=  val.ToString())
                            ditm[field.Key.fields.Field] =
                            Convert.ToDouble(ditm[field.Key.fields.Field] ?? "0") +
                            Convert.ToDouble(GetValueByKey(value, field.Key.fields.Key));
                    }
                    else
                    {
                        ditm[field.Key.fields.Field] =
                        Convert.ToDouble(ditm[field.Key.fields.Field] ?? "0") +
                        Convert.ToDouble(GetValueByKey(value, field.Key.fields.Key));
                    }
                    
                    break;
                default:
                    ditm[field.Key.fields.Field] = GetValueByKey(value, field.Key.fields.Key);
                    break;
            }
        }

        private dynamic GetValue(KeyValuePair<(int lineNumber, string section), Dictionary<(Fields fields, int instance), string>> z, (Fields fields, int instance) field)
        {
            try
            {
                var f = z.Value.FirstOrDefault(q => q.Key == field);
                return f.Key.fields == null ? null : GetValue(f);
            }
            catch (Exception e)
            {
                var ex = new ApplicationException($"Error Importing Line:{z.Key} --- {e.Message}", e);
                Console.WriteLine(ex);
                throw ex;
            }

        }
        private dynamic GetValueByKey(KeyValuePair<(int lineNumber, string section), Dictionary<(Fields fields, int instance), string>> z, string key)
        {
            try
            {
                var f = z.Value.FirstOrDefault(q => q.Key.fields.Key == key);
                return f.Key.fields == null ? null : GetValue(f);
            }
            catch (Exception e)
            {
                var ex = new ApplicationException($"Error Importing Line:{z.Key} --- {e.Message}", e);
                Console.WriteLine(ex);
                throw ex;
            }

        }

        private dynamic GetValue(string field)
        {
            var f = Lines.Where(x => x.OCR_Lines.Parts.RecuringPart == null).SelectMany(x => x.Values.Values)
                .SelectMany(x => x).FirstOrDefault(x => x.Key.fields.Field == field);
            return f.Key.fields == null ? null : GetValue(f);
        }

        private static dynamic GetValue(KeyValuePair<(Fields fields, int instance), string> f)
        {
            if (f.Key.fields == null) return null;
            switch (f.Key.fields.DataType)
            {
                case "String":
                    return f.Value;
                case "Numeric":
                case "Number":
                    var val = f.Value.Replace("$", "");
                    if (val == "") val = "0";
                    if (double.TryParse(val, out double num))
                        return num;
                    else
                        throw new ApplicationException(
                            $"{f.Key.fields.Field} can not convert to {f.Key.fields.DataType} for Value:{f.Value}");

                case "Date":
                    if (DateTime.TryParse(f.Value, out DateTime date))
                        return date;
                    else
                        //throw new ApplicationException(
                        //    $"{f.Key.Field} can not convert to {f.Key.DataType} for Value:{f.Value}");
                        return DateTime.MinValue;
                case "English Date":
                    var formatStrings = new List<string>() { "dd/MM/yyyy", "dd/M/yyyy", "d/MM/yyyy", "d/M/yyyy","M/yyyy", "MMMM d, yyyy", "dd.MM.yyyy" };
                    foreach (String formatString in formatStrings)
                    {
                        if (DateTime.TryParseExact(f.Value, formatString, CultureInfo.InvariantCulture, DateTimeStyles.None,
                            out DateTime edate))
                            return edate;
                    }
                   throw new ApplicationException(
                            $"{f.Key.fields.Field} can not convert to {f.Key.fields.DataType} for Value:{f.Value}");
                default:
                    return f.Value;
            }
        }

        public string Format(string pdftxt)
        {
            try
            {
                foreach (var reg in OcrInvoices.RegEx.OrderBy(x => x.Id))
                {
                    pdftxt = Regex.Replace(pdftxt, reg.RegEx.RegEx, reg.ReplacementRegEx.RegEx,
                        RegexOptions.IgnoreCase | RegexOptions.Multiline | RegexOptions.ExplicitCapture);
                }

                return pdftxt;

            }
            catch (Exception e)
            {
                Console.WriteLine(e);
                throw;
            }

        }
    }

    public class InvoiceLine
    {
        public string Line { get; }
        public int LineNumber { get; }

        public InvoiceLine(string line, int lineNumber)
        {
            Line = line;
            LineNumber = lineNumber;
        }
    }

    public class Part
    {
        private readonly List<InvoiceLine> _startlines = new List<InvoiceLine>();
        private readonly List<InvoiceLine> _endlines = new List<InvoiceLine>();
        private readonly List<InvoiceLine> _bodylines = new List<InvoiceLine>();
        private readonly List<InvoiceLine> _lines = new List<InvoiceLine>();

        private readonly StringBuilder _linesTxt = new StringBuilder();
        private readonly StringBuilder _bodyTxt = new StringBuilder();

        public Parts OCR_Part;

        public Part(Parts part)
        {
            StartCount = part.Start.Select(x => x.RegularExpressions.RegEx).Count();
            EndCount = part.End.Select(x => x.RegularExpressions.RegEx).Count();
            OCR_Part = part;
            ChildParts = part.ParentParts.Select(x => new Part(x.ChildPart)).ToList();
            Lines = part.Lines.Select(x => new Line(x)).ToList();
            lastLineRead = 0;

        }

        public List<Part> ChildParts { get; }
        public List<Line> Lines { get; }
        private int EndCount { get; }

        private int StartCount { get; }

        public bool Success => Lines.All(x =>
                                   !x.Values.SelectMany(z => z.Value).Any(z =>
                                       z.Key.fields.IsRequired && string.IsNullOrEmpty(z.Value.ToString())))
                               //&& this.Lines.Any()
                               && !this.FailedLines.Any()
                               && ChildParts.All(x => x.Success == true);

        public List<Line> FailedLines => Lines.Where(x => x.OCR_Lines.Fields.Any(z => z.IsRequired) && !x.Values.Any())
            .ToList()
            .Union(ChildParts.SelectMany(x => x.FailedLines)).ToList();

        public List<Dictionary<string, List<KeyValuePair<(Fields fields, int instance), string>>>> FailedFields =>
            Lines.SelectMany(x => x.FailedFields).ToList();
        //public List<Dictionary<string, List<KeyValuePair<Fields, string>>>> FailedFields => Lines
        //                                                  .Where(x => x.Values.SelectMany(z => z.Value).Any(z => z.Key.IsRequired && string.IsNullOrEmpty(z.Value.ToString())))
        //                                                  .Select(x => x.Values.SelectMany(z => z.Value.ToList())
        //                                                                        .GroupBy(g => g.Key.Field)
        //                                                                        .ToDictionary(k => k.Key, v => v.ToList())
        //).ToList();

        public List<Line> AllLines =>
            Lines.Union(ChildParts.SelectMany(x => x.AllLines)).DistinctBy(x => x.OCR_Lines.Id).ToList();

        public bool WasStarted => this._startlines.Any();//{ get; set; } //;

        private static int lastLineRead = 0;

        private static readonly Dictionary<string, string> Sections = new Dictionary<string, string>()
        {
            { "Single", "---Single Column---" },
            { "Sparse", "---SparseText---" },
            { "Ripped", "---Ripped Text---" }
        };

        public static string Section { get; set; }
        public void Read(List<InvoiceLine> newlines)
        {
            try
            {

                Sections.ForEach(s =>
                {
                    if(newlines.Any(x => x.Line.Contains(s.Value))) Section = s.Key;
                });

                if ((_endlines.Count == EndCount && EndCount > 0)
                    || (EndCount == 0 && OCR_Part.Start.Any(x => x.RegularExpressions?.MultiLine == true)
                        ? _startlines.Count >= StartCount
                        : _startlines.Count > StartCount && StartCount > 0)
                ) //attempting to do start to start
                {
                    if (OCR_Part.RecuringPart != null)
                    {
                        if (!OCR_Part.RecuringPart.IsComposite)
                        {
                            _startlines.Clear();
                            _endlines.Clear();
                            _bodylines.Clear();
                            _bodyTxt.Clear();
                            lastLineRead = _lines.LastOrDefault()?.LineNumber??0;
                            _lines.Clear();
                            _linesTxt.Clear();
                        }

                    }
                    else
                    {

                        return;
                    }


                }


                //if (_lines.FirstOrDefault(x => x.LineNumber == newlines.First().LineNumber) == null)
                //{
                //    _lines.AddRange(newlines);
                //    newlines.ForEach(x => _linesTxt.AppendLine(x.Line));
                //}

                var newInvoiceLines = newlines.Where(x => (_lines.LastOrDefault()?.LineNumber?? lastLineRead) < x.LineNumber).ToList();
                _lines.AddRange(newInvoiceLines);
                newInvoiceLines.ForEach(x => _linesTxt.AppendLine(x.Line));


                var startFound = FindStart();
                if (startFound)
                {
                   // WasStarted = true;
                    if (!WasStarted || (WasStarted && OCR_Part.RecuringPart != null))
                        if (_startlines.Count() < StartCount)
                            _startlines.Add(_lines.First());
                        else if (_startlines.Count() == StartCount) // treat as start tot start
                        {
                            _startlines.Clear();
                            _endlines.Clear();
                            _bodyTxt.Clear();
                            _bodylines.Clear();
                            if (StartCount != 0) _startlines.Add(_lines.First());
                        }
                }

                if (_startlines.Count() == StartCount &&
                    ((_endlines.Count < EndCount && EndCount > 0) || EndCount == 0))
                {


                    _bodylines.AddRange(_lines);
                    _lines.ForEach(x => _bodyTxt.AppendLine(x.Line));
                    ChildParts.ForEach(x => x.Read(_lines));
                    Lines.ForEach(x =>
                    {
                        if (x.OCR_Lines.RegularExpressions.MultiLine == true)
                            x.Read(_bodyTxt.ToString(), _bodylines.First().LineNumber, Section);
                        else x.Read(_bodylines.Last().Line, _bodylines.Last().LineNumber, Section);
                    });

                }

                if (_startlines.Count() == StartCount
                    && _startlines.All(x => _lines.All(l => l.LineNumber != x.LineNumber))
                    && _endlines.Count() < EndCount && OCR_Part.End.Any(z => Regex
                        .Match(_linesTxt.ToString(),
                            z.RegularExpressions.RegEx,
                            (z.RegularExpressions.MultiLine == true
                                ? RegexOptions.Multiline
                                : RegexOptions.Singleline) | RegexOptions.IgnoreCase).Success))
                {
                    _endlines.Add(_lines.LastOrDefault());
                }


                if (OCR_Part.Start.All(z => z.RegularExpressions?.MultiLine != true))
                {
                    _lines.Clear();
                    _linesTxt.Clear();
                }

            }
            catch (Exception e)
            {
                Console.WriteLine(e);
                throw;
            }

        }

        private bool FindStart()
        {
            try
            {


                if (!OCR_Part.Start.Any()) return true;

                if (WasStarted && OCR_Part.RecuringPart?.IsComposite == true) return false;

                foreach (var z in OCR_Part.Start)
                {
                    var match = Regex
                        .Match(_linesTxt.ToString().TrimEnd('\r'),
                            z.RegularExpressions.RegEx,
                            (z.RegularExpressions.MultiLine == true
                                ? RegexOptions.Multiline
                                : RegexOptions.Singleline) | RegexOptions.IgnoreCase | RegexOptions.ExplicitCapture);
                    if (match.Success)
                    {

                        if (z.RegularExpressions?.MultiLine == true)
                        {
                            var sline = new List<InvoiceLine>();
                            var lines = _lines.OrderByDescending(x => x.LineNumber).ToList();
                            var matchLines = match.Value.Split(new char[] {'\r', '\n'}, StringSplitOptions.RemoveEmptyEntries);
                            for (var index = 0; index < lines.Count; index++)
                            {
                                if (sline.Count(x => !string.IsNullOrEmpty(x.Line)) > matchLines.Count(x => !string.IsNullOrEmpty(x)) + 1) return false;
                                var line = lines[index];
                                if(match.Value.Contains(line.Line) || matchLines.Any(x => line.Line.Contains(x))) sline.Add(line);
                                if (!sline.OrderBy(x => x.LineNumber).Select(x => x.Line).DefaultIfEmpty("")
                                    .Aggregate((c, n) => c + "\r\n" + n).Contains(match.Value.Trim())) continue;

                                _lines.Clear();
                                _lines.AddRange(sline.OrderBy(x => x.LineNumber));
                                return true;

                            }
                        }

                        return true;
                    }
                }

                return false;
            }
            catch (Exception e)
            {
                Console.WriteLine(e);
                throw;
            }
        }

    }

    public class Line
    {
        public Lines OCR_Lines { get; }

        public Line(Lines lines)
        {
            OCR_Lines = lines;
        }

        //private int Instance { get; set; } = 0;

        public bool Read(string line, int lineNumber, string section)
        {
            try
            {
                //Instance += 1;
                var matches = Regex.Matches(line, OCR_Lines.RegularExpressions.RegEx,
                    (OCR_Lines.RegularExpressions.MultiLine == true
                        ? RegexOptions.Multiline
                        : RegexOptions.Singleline) | RegexOptions.IgnoreCase | RegexOptions.ExplicitCapture);
                if (matches.Count == 0) return false;
                var values = new Dictionary<(Fields Fields, int Instance), string>();
                var instance = 0;
                foreach (Match match in matches)
                {
                    instance += 1;

                    


                    foreach (var field in OCR_Lines.Fields.Where(x => x.ParentField == null))
                    {
                        var value = field.FieldValue?.Value ?? match.Groups[field.Key].Value.Trim();
                        foreach (var reg in field.FormatRegEx)
                        {
                            value = Regex.Replace(value, reg.RegEx.RegEx, reg.ReplacementRegEx.RegEx,
                                (OCR_Lines.RegularExpressions.MultiLine == true
                                    ? RegexOptions.Multiline
                                    : RegexOptions.Singleline) | RegexOptions.IgnoreCase |
                                RegexOptions.ExplicitCapture);
                        }


                        if (values.ContainsKey((field, instance)))
                        {
                            if (/*OCR_Lines.Parts.RecuringPart != null && OCR_Lines.Parts.RecuringPart.IsComposite == true && 
                                 Took this out becasue marineco has two details which combining
                                 */ OCR_Lines.DistinctValues.GetValueOrDefault() == true) continue;
                            
                            switch (field.DataType)
                            {
                                case "String":
                                    values[(field, instance)] = values[(field, instance)] + " " + value.Trim();
                                    break;
                                case "Number":
                                    values[(field, instance)] = (double.Parse(values[(field, instance)]) + double.Parse(value)).ToString();
                                    break;
                                case "Date":
                                    values[(field, instance)] = value;
                                    break;
                            }
                        }
                        else
                        {
                           values.Add((field, instance), value.Trim()); 
                        }
                        

                        foreach (var childField in field.ChildFields)
                        {
                            ReadChildField(childField, values,
                                values.Where(x => x.Key.Fields.Field == field.Field).Select(x => x.Value).DefaultIfEmpty("")
                                    .Aggregate((o, n) => o + " " + n));
                        }

                    }
                    

                }

                Values[(lineNumber, section)] = values;
                return true;
            }
            catch (Exception e)
            {
                Console.WriteLine(e);
                throw;
            }
        }

        private void ReadChildField(Fields childField, Dictionary<(Fields fields, int instance), string> values, string strValue)
        {
         
            var match = Regex.Match(strValue.Trim(), childField.Lines.RegularExpressions.RegEx,
                (childField.Lines.RegularExpressions.MultiLine == true
                    ? RegexOptions.Multiline
                    : RegexOptions.Singleline) | RegexOptions.IgnoreCase | RegexOptions.ExplicitCapture);
            if (!match.Success) return;
            foreach (var field in childField.Lines.Fields)
            {


                var value = field.FieldValue?.Value ?? match.Groups[field.Key].Value.Trim();
                foreach (var reg in field.FormatRegEx)
                {
                    value = Regex.Replace(value, reg.RegEx.RegEx, reg.ReplacementRegEx.RegEx,
                        (OCR_Lines.RegularExpressions.MultiLine == true
                            ? RegexOptions.Multiline
                            : RegexOptions.Singleline) | RegexOptions.IgnoreCase | RegexOptions.ExplicitCapture);
                }
                values.Add((field, 1), value.Trim());
            }
        }

        public Dictionary<(int lineNumber, string section), Dictionary<(Fields fields, int instance), string>> Values { get; } = new Dictionary<(int lineNumber, string section), Dictionary<(Fields fields, int instance), string>>();
        //public bool MultiLine => OCR_Lines.MultiLine;

        public List<Dictionary<string, List<KeyValuePair<(Fields fields, int instance), string>>>> FailedFields => this.Values
            .Where(x => x.Value.Any(z => z.Key.fields.IsRequired && string.IsNullOrEmpty(z.Value.ToString())))
            .SelectMany(x => x.Value.ToList())
            .DistinctBy(x => x.Key.fields.Id)
            .GroupBy(x => $"{x.Key.fields.Field}-{x.Key.fields.Key}")
            .DistinctBy(x => x.Key)
            .Select(x => x.ToDictionary(k => x.Key, v => x.ToList()))
            .ToList();

    }

   
}<|MERGE_RESOLUTION|>--- conflicted
+++ resolved
@@ -69,11 +69,7 @@
                 //Get Template
                 var templates = GetTemplates(x => true);
 
-<<<<<<< HEAD
                 foreach (var tmp in templates.OrderBy(x => x.OcrInvoices.Id))//.Where(x => x.OcrInvoices.Id == 43)
-=======
-                foreach (var tmp in templates.OrderBy(x => x.OcrInvoices.Id))//.Where(x => x.OcrInvoices.Id == 21)
->>>>>>> 2bf78c55
                     try
                     {
                         if(TryReadFile(file, emailId, fileType, pdfTxt, client, overWriteExisting, docSet, tmp, fileTypeId)) return true;
@@ -222,11 +218,7 @@
             return invoice.InvoiceIdentificatonRegEx.Any() && invoice.InvoiceIdentificatonRegEx.Any(x =>
                 Regex.IsMatch(fileText,
                     x.OCR_RegularExpressions.RegEx,
-<<<<<<< HEAD
                     RegexOptions.IgnoreCase |RegexOptions.Multiline | RegexOptions.ExplicitCapture));
-=======
-                    RegexOptions.IgnoreCase | RegexOptions.Multiline | RegexOptions.ExplicitCapture));
->>>>>>> 2bf78c55
         }
 
         public static StringBuilder GetPdftxt(string file)
