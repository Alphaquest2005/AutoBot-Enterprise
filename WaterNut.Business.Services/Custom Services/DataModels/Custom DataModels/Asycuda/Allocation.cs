﻿using System;
using System.Collections.Concurrent;
using System.Collections.Generic;
using System.Data.Entity;
using System.Data.SqlClient;
using System.Diagnostics;
using System.Linq;
using System.Text;
using System.Threading.Tasks;
using System.Transactions;
using AdjustmentQS.Business.Services;
using AllocationDS.Business.Entities;
using Core.Common.Data;
using InventoryDS.Business.Entities;
using Core.Common.UI;
using AllocationDS.Business.Services;
using CoreEntities.Business.Entities;
using EntryDataDS.Business.Entities;
using MoreLinq;
using TrackableEntities;
using TrackableEntities.Common;
using TrackableEntities.EF6;
using CustomsOperations = CoreEntities.Business.Enums.CustomsOperations;
using EntryDataDetails = AllocationDS.Business.Entities.EntryDataDetails;
using InventoryItem = AllocationDS.Business.Entities.InventoryItem;
using InventoryItemAlias = AllocationDS.Business.Entities.InventoryItemAlias;
using Sales = AllocationDS.Business.Entities.Sales;
using SubItems = AllocationDS.Business.Entities.SubItems;
using xcuda_Item = AllocationDS.Business.Entities.xcuda_Item;
using xcuda_ItemService = AllocationDS.Business.Services.xcuda_ItemService;


namespace WaterNut.DataSpace
{
	public partial class AllocationsBaseModel
	{

		private static readonly AllocationsBaseModel instance;
		static AllocationsBaseModel()
		{
			instance = new AllocationsBaseModel();
		}

		private DataCache<InventoryItemAlias> _inventoryAliasCache;

		public static AllocationsBaseModel Instance
		{
			get { return instance; }
		}

		public DataCache<InventoryItemAlias> InventoryAliasCache
		{
			get {
				return _inventoryAliasCache ??
					   (_inventoryAliasCache =
						   new DataCache<InventoryItemAlias>(
							   AllocationDS.DataModels.BaseDataModel.Instance.SearchInventoryItemAlias(
								   new List<string>() {"All"}, null).Result));
			}
			set { _inventoryAliasCache = value; }
		}

		internal class ItemSales
		{
			public string Key { get; set; }
			public List<EntryDataDetails> SalesList { get; set; }
		}

		internal class InventoryItemSales
		{
			public InventoryItem InventoryItem { get; set; }
			public List<EntryDataDetails> SalesList { get; set; }
		}

		internal class ItemEntries
		{
			public string Key { get; set; }
			public List<xcuda_Item> EntriesList { get; set; }
		}

		internal class ItemSet
		{
			public string Key { get; set; }
			public List<EntryDataDetails> SalesList { get; set; }
			public List<xcuda_Item> EntriesList { get; set; }
		}


		public async Task AllocateSales(ApplicationSettings applicationSettings, bool allocateToLastAdjustment )
		{
			var forceDiscrepancyExecution = true;

			try
			{
				PrepareDataForAllocation(applicationSettings);


			    StatusModel.Timer("Auto Match Adjustments");
				using (var ctx = new AdjustmentShortService())
				{
					await ctx.AutoMatch(applicationSettings.ApplicationSettingsId).ConfigureAwait(false);
				   if(forceDiscrepancyExecution) await ctx.ProcessDISErrorsForAllocation(applicationSettings.ApplicationSettingsId).ConfigureAwait(false);
				}


					await AllocateSalesByMatchingSalestoAsycudaEntriesOnItemNumber(applicationSettings.ApplicationSettingsId, allocateToLastAdjustment, null).ConfigureAwait(false);
				

				await MarkErrors(applicationSettings.ApplicationSettingsId).ConfigureAwait(false);

				StatusModel.StopStatusUpdate();
			}
			catch (Exception ex)
			{

				throw ex;
			}

		}

	    public static void PrepareDataForAllocation(ApplicationSettings applicationSettings)
	    {
// update nonstock entrydetails status
	        using (var ctx = new EntryDataDSContext())
	        {
	            ctx.Database.ExecuteSqlCommand($@"UPDATE EntryDataDetails
						SET         Status = N'Non Stock', DoNotAllocate = 1
						FROM    EntryData INNER JOIN
										 EntryDataDetails ON EntryData.EntryDataId = EntryDataDetails.EntryDataId INNER JOIN
										 [InventoryItems-NonStock] INNER JOIN
										 InventoryItems ON [InventoryItems-NonStock].InventoryItemId = InventoryItems.Id ON EntryDataDetails.ItemNumber = InventoryItems.ItemNumber AND 
										 EntryData.ApplicationSettingsId = InventoryItems.ApplicationSettingsId
						WHERE (EntryData.ApplicationSettingsId = {
	                    applicationSettings.ApplicationSettingsId
	                }) AND (EntryDataDetails.Status IS NULL)");

	            // Consider moving this this is shit code
	            ctx.Database.ExecuteSqlCommand($@"  update EntryDataDetails
						  set taxamount = 1
						  where taxamount is null and comment in ('Promotional Expenses','Charity','Shop / Office / Warehouse Expenses','Office Expenses','PROMOTION','Promotional Expense','Promotional Expenses','Sample',
											'Shop / Office / Warehouse Expenses','SHOP EXPENSES','SP','SPONSORSHIP','STORE / WAREHOUSE EXPENSE','Store / Warehouse Expenses','STORE EXPENSE','VEHICLE EXPENSE'
											,'Vehicle Expenses','WAREHOUSE EXPENSE','WAREHOUSE EXPENSES','DONATION')


						  update EntryDataDetails
						  set taxamount = 0
						  where taxamount is null and comment in ('Annual Stock Take Adjustments','COST CHANGE','Cost of Warranty','Cycle Count Adjustment','Cycle Count Adjustment - item Stolen','Cycle Count Adjustments','Cycle Count Adjustments (Test)',
						  'DAMAGED','Damaged Goods','Error in System - Negative on Hand Report','Expired / Obsolete Goods','Expired Goods','GROSS STOCK USED INTERNATLLY- INCORRECT CODING USED','Incorrect Internal Code Used',
						  'LOST / STOLEN','Lost / Stolen Goods','LOST/ STOLEN','Lost/ Stolen Goods','PHYSICAL COUNT ADJUSTMENT','Warr Exp (Stock Write-Off) - Gen','WARRANTY','WARRANTY REPLACEMENT','WARRANTY REPLACEMENT - WRITTEN OFF','WARRANTY REPLACEMENT/ WRITTEN OFF','WARRANTY REPLACEMENT/DAMAGED IN WAREHOUSE','Warranty Replacment','Written Off - Damage Item','Written Off - Expired Goods')

						update EntryDataDetails
						  set taxamount = 1
						  where entrydataid like 'ADJ%' and TaxAmount is null");

	            ctx.Database.ExecuteSqlCommand($@"EXEC [dbo].[GetMappingFromInventory] @appsettingId
													 EXEC[dbo].[CreateInventoryAliasFromInventoryMapping]",
	                new SqlParameter("@appsettingId", applicationSettings.ApplicationSettingsId));

	            ctx.Database.ExecuteSqlCommand($@"WITH CTE AS(
													SELECT EntryDataDetails.EntryDataId, FileLineNumber,ItemNumber, Quantity, InvoiceQty, ReceivedQty,
													RN = ROW_NUMBER()OVER(PARTITION BY EntryDataDetails.EntryDataId, FileLineNumber, ItemNumber, Quantity, InvoiceQty, ReceivedQty  ORDER BY EntryDataDetailsId desc)
													FROM EntryDataDetails
														)
													DELETE FROM CTE WHERE RN > 1

													delete from entrydata where entrydata_id not in (select distinct Entrydata_id from entrydatadetails)");

                //ctx.Database.ExecuteSqlCommand($@"WITH CTE AS(
                //SELECT EntryDataDetails.EntryDataId, FileLineNumber,ItemNumber, Quantity, InvoiceQty, ReceivedQty,
                //RN = ROW_NUMBER()OVER(PARTITION BY EntryDataDetails.EntryDataId, FileLineNumber, ItemNumber, Quantity, InvoiceQty, ReceivedQty  ORDER BY EntryDataDetails.EntryDataId, FileLineNumber, ItemNumber, Quantity, InvoiceQty, ReceivedQty)
                //FROM EntryDataDetails
                //	)
                //DELETE FROM CTE WHERE RN > 1

                //delete from entrydata where entrydata_id not in (select distinct Entrydata_id from entrydatadetails)");
            }
	    }

	    public async Task MarkErrors(int applicationSettingsId)
		{
		   // MarkNoAsycudaEntry();
				
			MarkOverAllocatedEntries(applicationSettingsId);

			MarkUnderAllocatedEntries(applicationSettingsId);


		}

		public  async Task AllocateSalesByMatchingSalestoAsycudaEntriesOnItemNumber(
			int applicationSettingsId, bool allocateToLastAdjustment, string lst)
		{
			var itemSets = await MatchSalestoAsycudaEntriesOnItemNumber(applicationSettingsId, lst).ConfigureAwait(false);
			StatusModel.StopStatusUpdate();
			
			StatusModel.StartStatusUpdate("Allocating Item Sales", itemSets.Count());
			var t = 0;
			var exceptions = new ConcurrentQueue<Exception>();
			var itemSetsValues = itemSets.Values;
			var count = itemSetsValues.Count();
			Parallel.ForEach(itemSetsValues.OrderBy(x => x.Key)

               //.Where(x => x.SalesList.Any(z => z.EntryDataId.ToLower().Contains("harry")))
				// .Where(x => x.Key.Contains("VET/FTR132063")) //.Where(x => x.Key.Contains("255100")) // 
																		  // .Where(x => "337493".Contains(x.Key))
																		  //.Where(x => "FAA/SCPI18X112".Contains(x.ItemNumber))//SND/IVF1010MPSF,BRG/NAVICOTE-GL,
									 , new ParallelOptions() { MaxDegreeOfParallelism = Environment.ProcessorCount * 1 }, itm => //.Where(x => x.ItemNumber == "AT18547")  
			 {
			//     foreach (var itm in itemSets.Values)//.Where(x => "FAA/SCPI18X112".Contains(x.ItemNumber))
			//{
				try
				{
					t += 1;
				   // Debug.WriteLine($"Processing {itm.Key} - {t} with {itm.SalesList.Count} Sales: {0} of {itm.SalesList.Count}");
					//StatusModel.Refresh();
				var sales = itm.SalesList
				    .OrderBy(x => x.Sales.EntryDataDate)
				    .ThenBy(x => x.EntryDataId)
				    .ThenBy(x => x.LineNumber ?? x.EntryDataDetailsId)
				    .ThenByDescending(x => x.Quantity)/**/.ToList();
				var asycudaItems = itm.EntriesList.OrderBy(x => x.AsycudaDocument.AssessmentDate)
					
					.ThenBy(x => x.IsAssessed == null).ThenBy(x => x.AsycudaDocument.RegistrationDate)
					.ThenBy(x => Convert.ToInt32(x.AsycudaDocument.CNumber))
					.ThenByDescending(x => x.EntryPreviousItems.Select(z => z.xcuda_PreviousItem.Suplementary_Quantity).DefaultIfEmpty(0).Sum())//NUO/44545 2 items with same date choose pIed one first
					.ThenBy(x => x.AsycudaDocument.ReferenceNumber)
					.DistinctBy(x => x.Item_Id)
					.ToList();
					
					AllocateSalestoAsycudaByKey(sales, asycudaItems, t, count, allocateToLastAdjustment).Wait();
						//.SalesList.Where(x => x.DoNotAllocate != true).ToList()

						
				}
				catch (Exception ex)
				{

					exceptions.Enqueue(
								new ApplicationException(
									$"Could not Allocate - '{itm.Key}. Error:{ex.Message} Stacktrace:{ex.StackTrace}"));
				}

			  //   };


			 });




			if (exceptions.Count > 0) throw new AggregateException(exceptions);
		}



		private void MarkOverAllocatedEntries(int applicationSettingsId)
		{


			try
			{
				List<xcuda_Item> IMAsycudaEntries; //"EX"

				using (var ctx = new AllocationDSContext() { StartTracking = false })
				{
				    ctx.Database.CommandTimeout = 10;

<<<<<<< HEAD
					IMAsycudaEntries = ctx.xcuda_Item.Include(x => x.AsycudaDocument)
						.Include(x => x.xcuda_Tarification.xcuda_HScode)
						.Include(x => x.xcuda_Tarification.xcuda_Supplementary_unit)
						.Include(x => x.SubItems)
						.Include(x => x.xcuda_Goods_description)
=======
					IMAsycudaEntries = ctx.xcuda_Item
						//.Include(x => x.AsycudaDocument)
						//.Include(x => x.xcuda_Tarification.xcuda_HScode)
						//.Include(x => x.xcuda_Tarification.xcuda_Supplementary_unit)
						//.Include(x => x.SubItems)
						//.Include(x => x.xcuda_Goods_description)
>>>>>>> 8e34d38c
						.Where(x => x.AsycudaDocument.ApplicationSettingsId == applicationSettingsId)
                        .Where(x => x.DFQtyAllocated + x.DPQtyAllocated > x.xcuda_Tarification.xcuda_Supplementary_unit.FirstOrDefault(z => z.IsFirstRow == true).Suppplementary_unit_quantity)
						.Where(x => (x.AsycudaDocument.CNumber != null || x.AsycudaDocument.IsManuallyAssessed == true) &&
									(x.AsycudaDocument.Customs_Procedure.CustomsOperationId == (int)CustomsOperations.Import 
									    || x.AsycudaDocument.Customs_Procedure.CustomsOperationId == (int)CustomsOperations.Warehouse)
						            //&& x.AsycudaDocument.Customs_Procedure.Sales == true 
					                && x.AsycudaDocument.DoNotAllocate != true)
						.Where(x => x.AsycudaDocument.AssessmentDate >= (BaseDataModel.Instance.CurrentApplicationSettings.OpeningStockDate))
					    .AsNoTracking()
						.ToList();

				   
				}



				if (IMAsycudaEntries == null || !IMAsycudaEntries.Any()) return;
				//var alst = IMAsycudaEntries.Where(x => x != null 
				//						&& (x.DFQtyAllocated + x.DPQtyAllocated) > Convert.ToDouble(x.ItemQuantity)).ToList();
				var alst = IMAsycudaEntries;
				//var test = IMAsycudaEntries.Where(x => x.Item_Id == 27018).ToList();


				if (alst.Any())
					Parallel.ForEach(alst
						,
						new ParallelOptions() {MaxDegreeOfParallelism = Environment.ProcessorCount*1}, i =>//
						{
							using (var ctx = new AllocationDSContext() {StartTracking = false})
							{
								var sql = "";

								if (ctx.AsycudaSalesAllocations == null) return;

								var lst =
									ctx.AsycudaSalesAllocations
										//.Include(x => x.EntryDataDetails)
										//.Include(x => x.EntryDataDetails.EntryDataDetailsEx)
										//.Include(x => x.PreviousDocumentItem)
										.Where(x => x != null && x.PreviousItem_Id == i.Item_Id)
										.Where(x => x.EntryDataDetails.EntryDataDetailsEx.SystemDocumentSets != null)
										.OrderByDescending(x => x.AllocationId)
										.Select(x => new MarkAllo { AllocationId = x.AllocationId,
											QtyAllocated = x.QtyAllocated,
											Status = x.Status,
											PreviousItem_Id = x.PreviousItem_Id,
											sQtyAllocated = x.EntryDataDetails.QtyAllocated,
											DutyFreePaid = x.EntryDataDetails.EntryDataDetailsEx.DutyFreePaid,
											DFQtyAllocated = x.PreviousDocumentItem.DFQtyAllocated,
											DPQtyAllocated = x.PreviousDocumentItem.DPQtyAllocated,
											Item_Id = x.PreviousDocumentItem.Item_Id,
											EntryDataDetailsId = x.EntryDataDetails.EntryDataDetailsId,
										})
										.DistinctBy(x => x.AllocationId)
										.ToList();

								foreach (var allo in lst)
								{
									var tot = i.QtyAllocated - i.ItemQuantity;
									var r = tot > allo.QtyAllocated ? allo.QtyAllocated : tot;
									if (i.QtyAllocated > i.ItemQuantity)
									{


										allo.QtyAllocated -= r;
										sql += $@" UPDATE       AsycudaSalesAllocations
															SET                QtyAllocated =  QtyAllocated{(r >= 0 ? $"-{r}" : $"+{r * -1}")}
															where	AllocationId = {allo.AllocationId}";

										allo.QtyAllocated -= r;
										sql += $@" UPDATE       EntryDataDetails
															SET                QtyAllocated =  QtyAllocated{(r >= 0 ? $"-{r}" : $"+{r * -1}")}
															where	EntryDataDetailsId = {allo.EntryDataDetailsId}";

										if (allo.DutyFreePaid == "Duty Free")
										{
											allo.DFQtyAllocated -= r;
											i.DFQtyAllocated -= r;

											/////// is the same thing

											sql += $@" UPDATE       xcuda_Item
															SET                DFQtyAllocated = (DFQtyAllocated{(r >= 0 ? $"-{r}" : $"+{r * -1}")})
															where	item_id = {allo.Item_Id}";
										}
										else
										{
											allo.DPQtyAllocated -= r;
											i.DPQtyAllocated -= r;

											

											sql += $@" UPDATE       xcuda_Item
															SET                DPQtyAllocated = (DPQtyAllocated{(r >= 0 ? $"-{r}" : $"+{r * -1}")})
															where	item_id = {allo.Item_Id}";
										}

										if (allo.QtyAllocated == 0)
										{
											allo.QtyAllocated = r; //add back so wont disturb calculations
											allo.Status = $"Over Allocated Entry by {r}";

											sql += $@"  Update AsycudaSalesAllocations
														Set Status = '{allo.Status}', QtyAllocated = {r }
														Where AllocationId = {allo.AllocationId}";
											
										}
										else
										{
										   
											sql += $@" INSERT INTO AsycudaSalesAllocations
														 (EntryDataDetailsId, PreviousItem_Id, QtyAllocated,Status, EANumber, SANumber)
														VALUES        ({allo.EntryDataDetailsId},{allo.PreviousItem_Id},{r},'Over Allocated Entry by {r}',0,0)";
											//ctx.ApplyChanges(nallo);
											break;
										}

									}
									else
									{
									    continue;
									}




                                }

								if(!string.IsNullOrEmpty(sql))
													ctx.Database.ExecuteSqlCommand(TransactionalBehavior.EnsureTransaction, sql);
								
							}
						});
				using (var ctx = new AllocationDSContext())
				{
					var sql = @" DELETE FROM AsycudaSalesAllocations
								WHERE(Status IS NULL) AND(QtyAllocated = 0)";
								
					ctx.Database.ExecuteSqlCommand(TransactionalBehavior.EnsureTransaction, sql);
				}
				
			}
			catch (Exception)
			{
				throw;
			}

		
		}

		
		private void MarkUnderAllocatedEntries(int applicationSettingsId)
		{


			try
			{
				List<xcuda_Item> IMAsycudaEntries; //"EX"

				using (var ctx = new AllocationDSContext() { StartTracking = false })
				{
				    ctx.Database.CommandTimeout = 10;
<<<<<<< HEAD
					IMAsycudaEntries = ctx.xcuda_Item.Include(x => x.AsycudaDocument)
						.Include(x => x.xcuda_Tarification.xcuda_HScode)
						.Include(x => x.xcuda_Tarification.xcuda_Supplementary_unit)
						.Include(x => x.SubItems)
						.Include(x => x.xcuda_Goods_description)
=======
					IMAsycudaEntries = ctx.xcuda_Item
						//.Include(x => x.AsycudaDocument)
						//.Include(x => x.xcuda_Tarification.xcuda_HScode)
						//.Include(x => x.xcuda_Tarification.xcuda_Supplementary_unit)
						//.Include(x => x.SubItems)
						//.Include(x => x.xcuda_Goods_description)
						.Where (x => x.DFQtyAllocated + x.DPQtyAllocated < 0)
>>>>>>> 8e34d38c
						.Where(x => x.AsycudaDocument.ApplicationSettingsId == applicationSettingsId)
					    .Where(x => (x.AsycudaDocument.CNumber != null || x.AsycudaDocument.IsManuallyAssessed == true) &&
					                (x.AsycudaDocument.Customs_Procedure.CustomsOperationId == (int)CustomsOperations.Import
					                 || x.AsycudaDocument.Customs_Procedure.CustomsOperationId == (int)CustomsOperations.Warehouse)
					                && x.AsycudaDocument.Customs_Procedure.Sales == true
                                    && x.AsycudaDocument.DoNotAllocate != true)
						.Where(x => x.AsycudaDocument.AssessmentDate >= (BaseDataModel.Instance.CurrentApplicationSettings.OpeningStockDate))
                        .AsNoTracking()
						.ToList();


				}



				if (IMAsycudaEntries == null || !IMAsycudaEntries.Any()) return;
				var alst = IMAsycudaEntries.ToList();
				if (alst.Any())
					Parallel.ForEach(alst	,
						new ParallelOptions() { MaxDegreeOfParallelism = 1 }, i =>//Environment.ProcessorCount*
						{
							using (var ctx = new AllocationDSContext() { StartTracking = false })
							{
								var sql = "";

								if (ctx.AsycudaSalesAllocations == null) return;

								var lst =
									ctx.AsycudaSalesAllocations
										//.Include(x => x.EntryDataDetails)
										//.Include(x => x.EntryDataDetails.EntryDataDetailsEx)
										//.Include(x => x.PreviousDocumentItem)
										.Where(x => x != null && x.PreviousItem_Id == i.Item_Id)
										.Where(x => x.EntryDataDetails.EntryDataDetailsEx.SystemDocumentSets != null)
										.Select(x => new MarkAllo
										{
											AllocationId = x.AllocationId,
											QtyAllocated = x.QtyAllocated,
											Status = x.Status,
											PreviousItem_Id = x.PreviousItem_Id,
											sQtyAllocated = x.EntryDataDetails.QtyAllocated,
											DutyFreePaid = x.EntryDataDetails.EntryDataDetailsEx.DutyFreePaid,
											DFQtyAllocated = x.PreviousDocumentItem.DFQtyAllocated,
											DPQtyAllocated = x.PreviousDocumentItem.DPQtyAllocated,
											Item_Id = x.PreviousDocumentItem.Item_Id,
											EntryDataDetailsId = x.EntryDataDetails.EntryDataDetailsId,
										})
										.OrderBy(x => x.AllocationId)
										.DistinctBy(x => x.AllocationId)
										.ToList();
								if(lst.Sum(x => x.QtyAllocated) < 0)
								foreach (var allo in lst)
								{
									var tot = i.QtyAllocated * -1;
									var r = tot > (allo.QtyAllocated *-1) ? allo.QtyAllocated * -1 : tot;
									if (i.QtyAllocated < 0)
									{


										allo.QtyAllocated += r;
										sql += $@" UPDATE       AsycudaSalesAllocations
															SET                QtyAllocated =  QtyAllocated{(r >= 0 ? $"+{r}" : $"-{r *-1}")}
															where	AllocationId = {allo.AllocationId}";

										allo.QtyAllocated += r;
										sql += $@" UPDATE       EntryDataDetails
															SET                QtyAllocated =  QtyAllocated{(r >= 0 ? $"+{r}" : $"-{r * -1}")}
															where	EntryDataDetailsId = {allo.EntryDataDetailsId}";

										if (allo.DutyFreePaid == "Duty Free")
										{
											allo.DFQtyAllocated += r;
											i.DFQtyAllocated += r;

											/////// is the same thing

											sql += $@" UPDATE       xcuda_Item
															SET                DFQtyAllocated = (DFQtyAllocated{(r >= 0 ? $"+{r}" : $"-{r * -1}")})
															where	item_id = {allo.Item_Id}";
										}
										else
										{
											allo.DPQtyAllocated += r;
											i.DPQtyAllocated += r;



											sql += $@" UPDATE       xcuda_Item
															SET                DPQtyAllocated = (DPQtyAllocated{(r >= 0 ? $"+{r}" : $"-{r * -1}")})
															where	item_id = {allo.Item_Id}";
										}

										if (allo.QtyAllocated == 0)
										{
											allo.QtyAllocated -= r; //add back so wont disturb calculations
											allo.Status = $"Under Allocated by {r}";

											sql += $@"  Update AsycudaSalesAllocations
														Set Status = '{allo.Status}', QtyAllocated = (QtyAllocated{(r >= 0 ? $"-{r}" : $"+{r *-1}")})
														Where AllocationId = {allo.AllocationId}";

										}
										else
										{

											sql += $@" INSERT INTO AsycudaSalesAllocations
														 (EntryDataDetailsId, PreviousItem_Id, QtyAllocated,Status, EANumber, SANumber)
														VALUES        ({allo.EntryDataDetailsId},{allo.PreviousItem_Id},{r},'Under Allocated by {r}',0,0)";
											//ctx.ApplyChanges(nallo);
											break;
										}

									}




								}

								if (!string.IsNullOrEmpty(sql))
									ctx.Database.ExecuteSqlCommand(TransactionalBehavior.EnsureTransaction, sql);

							}
						});
				using (var ctx = new AllocationDSContext())
				{
					var sql = @" DELETE FROM AsycudaSalesAllocations
								WHERE(Status IS NULL) AND(QtyAllocated = 0)";

					ctx.Database.ExecuteSqlCommand(TransactionalBehavior.EnsureTransaction, sql);
				}

			}
			catch (Exception)
			{
				throw;
			}


		}



		private async Task<ConcurrentDictionary<string, ItemSet>> MatchSalestoAsycudaEntriesOnItemNumber(
		    int applicationSettingsId, string lst)
		{
			try
			{
				var asycudaEntries = await GetAsycudaEntriesWithItemNumber(applicationSettingsId, null).ConfigureAwait(false);
				//var testr = asycudaEntries.Where(x => x.EntriesList.Any(z => z.ItemNumber == "BM/FGCM150-50")).ToList();

				var saleslst = await GetSaleslstWithItemNumber(applicationSettingsId, lst).ConfigureAwait(false);
				//var test = saleslst.Where(x => x.SalesList.Any(z => z.ItemNumber == "BM/FGCM150-50")).ToList();

				var adjlst = await GetAdjustmentslstWithItemNumber(applicationSettingsId, lst).ConfigureAwait(false);
				saleslst.AddRange(adjlst);

				var dislst = await GetDiscrepancieslstWithItemNumber(applicationSettingsId, lst).ConfigureAwait(false);
				saleslst.AddRange(dislst);

				var itmLst = CreateItemSetsWithItemNumbers(saleslst, asycudaEntries);

				//var test = itmLst.Where(x => x.Key == "8BM/MK-BAG-REUSE60").ToList();

				return itmLst;
			}
			catch (Exception e)
			{
				Console.WriteLine(e);
				throw;
			}

		}


		private static ConcurrentDictionary<string,ItemSet> CreateItemSetsWithItemNumbers(IEnumerable<ItemSales> saleslst, IEnumerable<ItemEntries> asycudaEntries)
		{

			var flatAsycudaEntries = asycudaEntries.SelectMany(x => x.EntriesList).ToList();
			

			var itmLst = from s in saleslst
						 join a in asycudaEntries on s.Key equals a.Key into j
						 from a in j.DefaultIfEmpty()
						 select new ItemSet
						 {

							 Key = s.Key,
							 SalesList = s.SalesList,
							 EntriesList = a?.EntriesList ?? new List<xcuda_Item>()
						 };

			var res = new ConcurrentDictionary<string, ItemSet>();
			foreach (var itm in itmLst)
			{

				res.AddOrUpdate(itm.Key, itm,(key,value) =>
				{
					//value.EntriesList.AddRange(itm.EntriesList);  ------ causes Duplicated entries
					value.SalesList.AddRange(itm.SalesList);
						value.SalesList = value.SalesList.OrderBy(x => x.Sales.EntryDataDate).ThenBy(x => x.EntryDataId).ToList();
					return value ;
				});
			}

			
			foreach (var r in res)//.Where(x => x.Key == "5331368").ToList()
			{
				var alias = Instance.InventoryAliasCache.Data.Where(x => x.ItemNumber.ToUpper().Trim() == r.Key).Select(y => y.AliasName.ToUpper().Trim()).ToList();
				if (!alias.Any()) continue;
				//var te = asycudaEntries.Where(x => x.Key == "EVC/508").ToList();
				var ae = asycudaEntries.Where(x => alias.Contains(x.Key)).SelectMany(y => y.EntriesList).ToList();
				if (ae.Any()) r.Value.EntriesList.AddRange(ae);

				// Manual allocation
				foreach (var itm in r.Value.SalesList.Where(x => x.ManualAllocations != null))
				{
					var ritm = flatAsycudaEntries.FirstOrDefault(x => x.Item_Id == itm.ManualAllocations.Item_Id);
					if(ritm != null) r.Value.EntriesList.Add(ritm);
				}
				
				r.Value.EntriesList.AddRange(flatAsycudaEntries.Where(x => x.PreviousInvoiceItemNumber == r.Key));

			}
			return res;
		}

		private static ConcurrentDictionary<string, ItemSet> CreateItemSetsWithDescription(IEnumerable<ItemSales> saleslst, IEnumerable<ItemEntries> asycudaEntries)
		{

			var itmLst = from s in saleslst
				from a in asycudaEntries
						 where s.Key == a.Key || (s.Key.Contains(a.Key) || a.Key.Contains(s.Key))
				select new ItemSet
				{

					Key = s.Key,
					SalesList = s.SalesList,
					EntriesList = a?.EntriesList
				};


			var res = new ConcurrentDictionary<string, ItemSet>();
			foreach (var itm in itmLst)
			{

				res.AddOrUpdate(itm.Key, itm, (key, value) => itm);
			}


			foreach (var r in res.Values.Where(x => x.EntriesList == null))
			{
				//var r = res.FirstOrDefault(x => x.Key == alias.AliasName);
				var alias = Instance.InventoryAliasCache.Data.Where(x => x.ItemNumber == r.Key).Select(y => y.AliasName).ToList();
				var ae = asycudaEntries.Where(x => alias.Contains(x.Key)).SelectMany(y => y.EntriesList).ToList();
				if (ae.Any()) r.EntriesList = ae;
			}
			return res;
		}


		private static async Task<IEnumerable<ItemEntries>> GetAsycudaEntriesWithItemNumber(int applicationSettingsId, int? asycudaDocumentSetId)
		{
			StatusModel.Timer("Getting Data - Asycuda Entries...");
			//string itmnumber = "WMHP24-72";
			IEnumerable<ItemEntries> asycudaEntries = null;
			using (var ctx = new AllocationDSContext(){StartTracking = false})
			{
				var lst = ctx.xcuda_Item.Include(x => x.AsycudaDocument.Customs_Procedure)
					.Include(x => x.xcuda_Tarification.xcuda_HScode)
					.Include(x => x.xcuda_Tarification.xcuda_Supplementary_unit)
					.Include(x => x.SubItems)
					.Include("EntryPreviousItems.xcuda_PreviousItem")
					.Where(x => x.AsycudaDocument.ApplicationSettingsId == applicationSettingsId)
                    .Where(x => asycudaDocumentSetId == null || x.AsycudaDocument.AsycudaDocumentSetId == asycudaDocumentSetId)
                    .Where(x => (x.AsycudaDocument.CNumber != null || x.AsycudaDocument.IsManuallyAssessed == true)
                                && (/*x.AsycudaDocument.CustomsOperationId == (int)CustomsOperations.Import
                                 ||*/ x.AsycudaDocument.CustomsOperationId == (int)CustomsOperations.Warehouse)
                                && (x.AsycudaDocument.Customs_Procedure.Sales == true || x.AsycudaDocument.Customs_Procedure.Stock == true) &&
                                 (x.AsycudaDocument.Cancelled == null || x.AsycudaDocument.Cancelled == false) &&
                                 x.AsycudaDocument.DoNotAllocate != true)
                    .Where(x => x.AsycudaDocument.AssessmentDate >= (BaseDataModel.Instance.CurrentApplicationSettings.OpeningStockDate))
					.OrderBy(x => x.LineNumber)
					.ToList();

				// var res2 = lst.Where(x => x.ItemNumber == "PRM/84101");

				asycudaEntries = from s in lst.Where(x => x.ItemNumber != null)
				   // .Where(x => x.ItemNumber == itmnumber)
					//       .Where(x => x.AsycudaDocument.pCNumber != null).AsEnumerable()
					group s by s.ItemNumber.ToUpper().Trim()
					into g
					select
						new ItemEntries
						{
							Key = g.Key.Trim(),
							EntriesList =
								g.AsEnumerable()
									.OrderBy(
										x =>
											x.AsycudaDocument.EffectiveRegistrationDate == null
												? Convert.ToDateTime(x.AsycudaDocument.RegistrationDate)
												: x.AsycudaDocument.EffectiveRegistrationDate)
									.ToList()
						};
			}

		    //var res = asycudaEntries.Where(x => x.Key == "BM/SHG16B");
			return asycudaEntries;
		}

		private static async Task<IEnumerable<ItemEntries>> GetAsycudaEntriesWithDescription()
		{
			StatusModel.Timer("Getting Data - Asycuda Entries...");
			//string itmnumber = "WMHP24-72";
			IEnumerable<ItemEntries> asycudaEntries = null;
			using (var ctx = new xcuda_ItemService())
			{
				var lst = await ctx.Getxcuda_ItemByExpressionNav(
					"All",
					// "xcuda_Tarification.xcuda_HScode.Precision_4 == \"1360\"",
					new Dictionary<string, string>() { { "AsycudaDocument", ( $"AssessmentDate >= \"{BaseDataModel.Instance.CurrentApplicationSettings.OpeningStockDate}\" && ") +
					                                                        $"(pCNumber != null || IsManuallyAssessed == true) " +
					                                                        $"&& (Customs_Procedure.CustomsOperationId == {(int)CustomsOperations.Import} || Customs_Procedure.CustomsOperationId == {(int)CustomsOperations.Warehouse}) " +
					                                                        $"&& Customs_Procedure.Sales == true)" +
					                                                        $" && DoNotAllocate != true" } }
					, new List<string>() { "AsycudaDocument",
						"xcuda_Tarification.xcuda_HScode", "xcuda_Tarification.xcuda_Supplementary_unit","SubItems", "xcuda_Goods_description",
					}).ConfigureAwait(false);//"EX"
			  


                asycudaEntries = from s in lst.Where(x => x.xcuda_Tarification.xcuda_HScode.Precision_4 != null)
					 //.Where(x => x.ItemDescription == "Hardener-Resin 'A' Slow .44Pt")
					//       .Where(x => x.AsycudaDocument.pCNumber != null).AsEnumerable()
					group s by s.ItemDescription.Trim()
					into g
					select
					new ItemEntries
					{
						Key = g.Key.Trim(),
						EntriesList =
							g.AsEnumerable()
								.OrderBy(
									x =>
										x.AsycudaDocument.EffectiveRegistrationDate == null
											? Convert.ToDateTime(x.AsycudaDocument.RegistrationDate)
											: x.AsycudaDocument.EffectiveRegistrationDate)
								.ToList()
					};
			}
			return asycudaEntries;
		}

	    private static async Task<List<ItemSales>> GetSaleslstWithItemNumber(int applicationSettingsId,
	        string lst)
	    {

	        try
	        {
	            StatusModel.Timer("Getting Data - Sales Entries...");

	            IEnumerable<ItemSales> saleslst = null;
	            using (var ctx = new EntryDataDetailsService())
	            {
	                var salesData =

	                    await
	                        ctx.GetEntryDataDetailsByExpressionNav( //"ItemNumber == \"PNW/30-53700\" &&" +
	                                ($"Sales.EntryDataDate >= \"{BaseDataModel.Instance.CurrentApplicationSettings.OpeningStockDate}\" && ") +

	                                "QtyAllocated != Quantity " +
	                                $"&& Sales.ApplicationSettingsId == {applicationSettingsId} " +
	                                //	$" && (\"{lst}\" == \"\" || \"{lst}\".Contains(ItemNumber)) " +
	                                //"&& Cost > 0 " + --------Cost don't matter in allocations because it comes from previous doc
	                                "&& DoNotAllocate != true", new Dictionary<string, string>()
	                                {
	                                    {"Sales", "INVNumber != null"}
	                                }, new List<string>() {"Sales", "AsycudaSalesAllocations", "ManualAllocations"}, false)
	                            .ConfigureAwait(false);
	                saleslst = from d in salesData.Where(x => lst == null || lst.Contains(x.ItemNumber))
	                    group d by d.ItemNumber.ToUpper().Trim()
	                    into g
	                    select
	                        new ItemSales
	                        {
	                            Key = g.Key,
	                            SalesList = g.Where(xy => xy != null & xy.Sales != null)
	                                .OrderBy(x => x.Sales.EntryDataDate).ThenBy(x => x.EntryDataId).ToList()
	                        };
	            }

	            return saleslst.ToList();
	        }
	        catch (Exception e)
	        {
	            Console.WriteLine(e);
	            throw;
	        }

	    }

	    private static async Task<List<ItemSales>> GetAdjustmentslstWithItemNumber(int applicationSettingsId,
		    string lst)
		{
			StatusModel.Timer("Getting Data - Adjustments Entries...");

			List<ItemSales> adjlst = null;
			using (var ctx = new EntryDataDetailsService())
			{
				var salesData =

				await
						ctx.GetEntryDataDetailsByExpressionNav(//"ItemNumber == \"AAA/13576\" &&" +
																($"Adjustments.EntryDataDate >= \"{BaseDataModel.Instance.CurrentApplicationSettings.OpeningStockDate}\" && ") +
															   "QtyAllocated != Quantity && " +
																$"Adjustments.ApplicationSettingsId == {applicationSettingsId} && " +
																$"(\"{lst}\" == \"\" || \"{lst}\".Contains(ItemNumber)) && " +
                                                                $"Adjustments.Type == \"ADJ\" && " + /// Only Adjustments not DIS that should have pCNumber to get matched
																"((PreviousInvoiceNumber == null) ||" +//pCNumber == null && 
																" (( PreviousInvoiceNumber != null) && QtyAllocated == 0))" + //trying to capture unallocated adjustments//pCNumber != null ||
																" && (ReceivedQty - InvoiceQty) < 0 && (EffectiveDate != null || " + ( $"EffectiveDate >= \"{BaseDataModel.Instance.CurrentApplicationSettings.OpeningStockDate}\"") +  ")" +
															   //"&& Cost > 0 " + --------Cost don't matter in allocations because it comes from previous doc
															   "&& DoNotAllocate != true", new Dictionary<string, string>()
															   {
																   { "Adjustments", "EntryDataId != null" }
															   }, new List<string>() { "Adjustments", "AsycudaSalesAllocations" }, false)
							.ConfigureAwait(false);
				adjlst = (from d in salesData
							   //.Where(x => x.EntryData == "GB-0009053")                                       
							   //.SelectMany(x => x.EntryDataDetails.Select(ed => ed))
							   //.Where(x => x.QtyAllocated == null || x.QtyAllocated != ((Double) x.Quantity))
							   //.Where(x => x.ItemNumber == itmnumber)
							   // .AsEnumerable()
						   group d by d.ItemNumber.ToUpper().Trim()
					into g
						   select
							   new ItemSales
							   {
								   Key = g.Key,
								   SalesList = g.Where(xy => xy != null & xy.Adjustments != null).OrderBy(x => x.EffectiveDate).ThenBy(x => x.Adjustments.EntryDataDate).ThenBy(x => x.EntryDataId).ToList()
							   }).ToList();
			}
		   adjlst.SelectMany(x => x.SalesList).ForEach(x =>
		   {
			   x.Sales = new Sales()
			   {
				   EntryDataId = x.Adjustments.EntryDataId,
				   EntryDataDate = Convert.ToDateTime(x.EffectiveDate),
				   INVNumber = x.Adjustments.EntryDataId,
                   Tax = x.Adjustments.Tax
			   };
			   x.Comment = "Adjustment";
		   });
			return adjlst;
		}


		private static async Task<List<ItemSales>> GetDiscrepancieslstWithItemNumber(int applicationSettingsId,
		    string lst)
		{
			try
			{

		   
			StatusModel.Timer("Getting Data - Discrepancy Errors ...");

			List<ItemSales> adjlst = null;
			using (var ctx = new EntryDataDetailsService())
			{
				var salesData =

				await
						ctx.GetEntryDataDetailsByExpressionNav(//"ItemNumber == \"AAA/13576\" &&" +
																($"Adjustments.EntryDataDate >= \"{BaseDataModel.Instance.CurrentApplicationSettings.OpeningStockDate}\" && ") +
															   "QtyAllocated != Quantity && " +
																$"Adjustments.ApplicationSettingsId == {applicationSettingsId} && " +
																$"(\"{lst}\" == \"\" || \"{lst}\".Contains(ItemNumber)) && " +
                                                                $"Adjustments.Type == \"DIS\" && " + /// Only Discrepancies with Errors
																$"Comment.StartsWith(\"DISERROR:\") && " +
																"(( PreviousInvoiceNumber == null) ||" +//pCNumber == null &&
																" (( PreviousInvoiceNumber != null) && QtyAllocated == 0))" + //trying to capture unallocated adjustments  // pCNumber != null ||
																" && (ReceivedQty - InvoiceQty) < 0 && (EffectiveDate != null || " + ($"EffectiveDate >= \"{BaseDataModel.Instance.CurrentApplicationSettings.OpeningStockDate}\"") + ")" +
															   //"&& Cost > 0 " + --------Cost don't matter in allocations because it comes from previous doc
															   "&& DoNotAllocate != true", new Dictionary<string, string>()
															   {
																   { "Adjustments", "EntryDataId != null" }
															   }, new List<string>() { "Adjustments", "AsycudaSalesAllocations" }, false)
							.ConfigureAwait(false);
				adjlst = (from d in salesData
							  //.Where(x => x.EntryData == "GB-0009053")                                       
							  //.SelectMany(x => x.EntryDataDetails.Select(ed => ed))
							  //.Where(x => x.QtyAllocated == null || x.QtyAllocated != ((Double) x.Quantity))
							  //.Where(x => x.ItemNumber == itmnumber)
							  // .AsEnumerable()
						  group d by d.ItemNumber.ToUpper().Trim()
					into g
						  select
							  new ItemSales
							  {
								  Key = g.Key,
								  SalesList = g.Where(xy => xy != null & xy.Adjustments != null).OrderBy(x => x.EffectiveDate).ThenBy(x => x.Adjustments.EntryDataDate).ThenBy(x => x.EntryDataId).ToList()
							  }).ToList();
			}
			adjlst.SelectMany(x => x.SalesList).ForEach(x =>
			{
				x.Sales = new Sales()
				{
					EntryDataId = x.Adjustments.EntryDataId,
					EntryDataDate = Convert.ToDateTime(x.EffectiveDate),
					INVNumber = x.Adjustments.EntryDataId,
				};
				x.Comment = "Adjustment";
			});
			return adjlst;
			}
			catch (Exception e)
			{
				Console.WriteLine(e);
				throw;
			}
		}


		private async Task AllocateSalestoAsycudaByKey(List<EntryDataDetails> saleslst, List<xcuda_Item> asycudaEntries,
			double currentSetNo, int setNo, bool allocateToLastAdjustment)
		{
			try
			{
				if (allocateToLastAdjustment && saleslst.All(x => x.Adjustments == null)) return;

				if (asycudaEntries == null || !asycudaEntries.Any())
				{
					foreach (var item in saleslst)
					{
						if (item.AsycudaSalesAllocations.FirstOrDefault(x => x.Status == "No Asycuda Entries Found") == null)
						{
							await AddExceptionAllocation(item, "No Asycuda Entries Found").ConfigureAwait(false);

						}

					}

					return;
				}

				var CurrentAsycudaItemIndex = 0;
				var CurrentSalesItemIndex = 0;
				var cAsycudaItm = GetAsycudaEntriesWithItemNumber(asycudaEntries, CurrentAsycudaItemIndex);
				var saleitm = GetSaleEntries(saleslst, CurrentSalesItemIndex);

				
				while (cAsycudaItm.QtyAllocated == Convert.ToDouble(cAsycudaItm.ItemQuantity))
				{
					if (CurrentAsycudaItemIndex + 1 < asycudaEntries.Count())
					{
						CurrentAsycudaItemIndex += 1;
						cAsycudaItm = GetAsycudaEntriesWithItemNumber(asycudaEntries, CurrentAsycudaItemIndex);
					}
					else
					{
						
						break;
					}
				}

				
				for (var s = CurrentSalesItemIndex; s < saleslst.Count(); s++)
				{
					


					if (CurrentSalesItemIndex != s)
					{
						CurrentSalesItemIndex = s;
						saleitm = GetSaleEntries(saleslst, CurrentSalesItemIndex);
					}

					
				   // StatusModel.Refresh();
				  
					var saleitmQtyToallocate = saleitm.Quantity - saleitm.QtyAllocated;
					if (saleitmQtyToallocate > 0 && CurrentAsycudaItemIndex == asycudaEntries.Count())
					{
						// over allocate to handle out of stock in case returns deal with it
						await AllocateSaleItem(cAsycudaItm, saleitm, saleitmQtyToallocate, null)
							.ConfigureAwait(false);
						continue;
					}

					if (cAsycudaItm.AsycudaDocument.CustomsOperationId == (int)CustomsOperations.Warehouse &&
						(cAsycudaItm.AsycudaDocument.AssessmentDate > saleitm.Sales.EntryDataDate))
					{
						if (CurrentAsycudaItemIndex == 0)
						{
							await AddExceptionAllocation(saleitm, "Early Sales").ConfigureAwait(false);
							continue;
						}
					}

					for (var i = CurrentAsycudaItemIndex; i < asycudaEntries.Count(); i++)
					{
						// reset in event earlier dat

						if (CurrentAsycudaItemIndex != i || GetAsycudaEntriesWithItemNumber(asycudaEntries, CurrentAsycudaItemIndex).Item_Id != cAsycudaItm.Item_Id)
						{
							if (i < 0) i = 0;
							CurrentAsycudaItemIndex = i;
							cAsycudaItm = GetAsycudaEntriesWithItemNumber(asycudaEntries, CurrentAsycudaItemIndex);
							
						}
						Debug.WriteLine($"Processing {saleitm.ItemNumber} - {currentSetNo} of {setNo} with {saleslst.Count} Sales: {s} of {saleslst.Count} : {CurrentAsycudaItemIndex} of {asycudaEntries.Count}");

						
						var asycudaItmQtyToAllocate = GetAsycudaItmQtyToAllocate(cAsycudaItm, saleitm, out var subitm);

						// 
						if (asycudaItmQtyToAllocate == 0 && saleitmQtyToallocate > 0 && (CurrentAsycudaItemIndex != 0 || CurrentAsycudaItemIndex != asycudaEntries.Count - 1)
							&& (CurrentAsycudaItemIndex != asycudaEntries.Count -1 && asycudaEntries[i + 1].AsycudaDocument.AssessmentDate <= saleitm.Sales.EntryDataDate))
						{
							CurrentAsycudaItemIndex += 1;
							continue;
						}

						if (cAsycudaItm.AsycudaDocument.CustomsOperationId == (int)CustomsOperations.Warehouse && (cAsycudaItm.AsycudaDocument.AssessmentDate > saleitm.Sales.EntryDataDate))
						{
							if (CurrentAsycudaItemIndex == 0)
							{
								await AddExceptionAllocation(saleitm, "Early Sales").ConfigureAwait(false);
								break;
							}

							i -= 2;
							continue;
							// set it bac then continue


						}

						

						if (asycudaItmQtyToAllocate < 0 &&
							(CurrentAsycudaItemIndex != asycudaEntries.Count - 1 && asycudaEntries[i + 1].AsycudaDocument.AssessmentDate <= saleitm.Sales.EntryDataDate))
						{
							if(saleitmQtyToallocate > 0)continue;
						}

						if (cAsycudaItm.QtyAllocated == 0 && saleitmQtyToallocate < 0 && CurrentSalesItemIndex > 0)
						{
							if (CurrentAsycudaItemIndex == 0)
							{
								await AddExceptionAllocation(saleitm, "Returned More than Sold").ConfigureAwait(false); 
								break;
							}
							i -= 2;
						   
						}
						else
						{


							if ((asycudaItmQtyToAllocate > 0 && asycudaItmQtyToAllocate >= saleitmQtyToallocate) ||
								CurrentAsycudaItemIndex == asycudaEntries.Count - 1)
							{

								var ramt = await AllocateSaleItem(cAsycudaItm, saleitm, saleitmQtyToallocate, subitm)
									.ConfigureAwait(false);
								saleitmQtyToallocate = ramt;

								if (GetAsycudaItmQtyToAllocate(cAsycudaItm, saleitm, out subitm) == 0)
								{
									CurrentAsycudaItemIndex += 1;
								}

								if (ramt == 0) break;
								if (ramt < 0) /// step back 2 so it jumps 1
								{
									if (i == 0)
									{
										if (CurrentSalesItemIndex == 0 && saleslst.Count == 1)
											await AddExceptionAllocation(saleitm, "Returned More than Sold")
												.ConfigureAwait(false);
										break;
									}

									i -= 2;
								}

							}
							else
							{

								if (asycudaItmQtyToAllocate <= 0) asycudaItmQtyToAllocate = saleitmQtyToallocate;
								var ramt = await AllocateSaleItem(cAsycudaItm, saleitm, asycudaItmQtyToAllocate, subitm)
									.ConfigureAwait(false);
								if (saleitmQtyToallocate < 0 && asycudaItmQtyToAllocate < 0)
								{
									saleitmQtyToallocate += asycudaItmQtyToAllocate * -1;
									if (GetAsycudaItmQtyToAllocate(cAsycudaItm, saleitm, out subitm) == 0)
									{
										CurrentAsycudaItemIndex += 1;
									}
								}
								else
								{
									saleitmQtyToallocate -= asycudaItmQtyToAllocate;
								}
								
								// set here just incase
								if (saleitmQtyToallocate == 0) break;
								if (saleitmQtyToallocate < 0)
								{
									throw new ApplicationException("saleitmQtyToallocate < 0 check this out");
								}
							}
						}

					}

					
					

				}
					
			}


			catch (Exception e)
			{
				throw e;
			}
		}


	 
		private async Task AddExceptionAllocation(EntryDataDetails saleitm, string error)
		{
			if (saleitm.AsycudaSalesAllocations.FirstOrDefault(x => x.Status == error) == null)
			{
				var ssa = new AsycudaSalesAllocations(true)
				{
					EntryDataDetailsId = saleitm.EntryDataDetailsId,
					//EntryDataDetails = saleitm,
					QtyAllocated = saleitm.Quantity - saleitm.QtyAllocated,
					Status = error,
					TrackingState = TrackingState.Added
				};
				await SaveAllocation(ssa).ConfigureAwait(false);
				saleitm.AsycudaSalesAllocations.Add(ssa);
			}
		}



		private static async Task SaveEntryDataDetails(EntryDataDetails item)
		{
			if (item == null) return;
			using (var ctx = new EntryDataDetailsService())
			{
				await ctx.UpdateEntryDataDetails(item).ConfigureAwait(false);
			}
		}


		private double GetAsycudaItmQtyToAllocate(xcuda_Item cAsycudaItm, EntryDataDetails saleitm, out SubItems subitm)
		{
			double asycudaItmQtyToAllocate;
			if (cAsycudaItm.SalesFactor == 0) cAsycudaItm.SalesFactor = 1;
			if (cAsycudaItm.SubItems.Any())
			{
				subitm = cAsycudaItm.SubItems.FirstOrDefault(x => x.ItemNumber == saleitm.ItemNumber);
				if (subitm != null)
				{
					asycudaItmQtyToAllocate = subitm.Quantity - subitm.QtyAllocated;
					//if (Convert.ToDouble(asycudaItmQtyToAllocate) > (Convert.ToDouble(cAsycudaItm.ItemQuantity) - cAsycudaItm.QtyAllocated))
					//{
					//    asycudaItmQtyToAllocate = cAsycudaItm.ItemQuantity - cAsycudaItm.QtyAllocated;
					//}
				}
				else
				{
					asycudaItmQtyToAllocate = 0;
				}
			}
			else
			{
				asycudaItmQtyToAllocate = (cAsycudaItm.ItemQuantity * cAsycudaItm.SalesFactor) - (cAsycudaItm.QtyAllocated * cAsycudaItm.SalesFactor);
				subitm = null;
			}

			return asycudaItmQtyToAllocate;
		}

		private  xcuda_Item GetAsycudaEntriesWithItemNumber(IList<xcuda_Item> asycudaEntries, int CurrentAsycudaItemIndex)
		{
			var cAsycudaItm = asycudaEntries.ElementAtOrDefault<xcuda_Item>(CurrentAsycudaItemIndex);
			///////////////////// took this out because returns cross thread with duty free and duty paid -- 'CRC/06037' 'GB00050065'
			//if (cAsycudaItm.QtyAllocated == 0 && (cAsycudaItm.DFQtyAllocated != 0 || cAsycudaItm.DPQtyAllocated != 0))
			//{

			//    cAsycudaItm.DFQtyAllocated = 0;
			//    cAsycudaItm.DPQtyAllocated = 0;
			//}

			return cAsycudaItm;
		}

		private  EntryDataDetails GetSaleEntries(IList<EntryDataDetails> SaleEntries, int CurrentSaleItemIndex)
		{
			return SaleEntries.ElementAtOrDefault<EntryDataDetails>(CurrentSaleItemIndex);
		}

		private  async Task<double> AllocateSaleItem(xcuda_Item cAsycudaItm, EntryDataDetails saleitm,
											 double saleitmQtyToallocate, SubItems subitm)
		{
			try
			{
				//cAsycudaItm.StartTracking();
				//saleitm.StartTracking();
				if (cAsycudaItm.SalesFactor == 0) cAsycudaItm.SalesFactor = 1;

				var dfp = saleitm.DutyFreePaid;
				// allocate Sale item
				var ssa = new AsycudaSalesAllocations()
				{
					EntryDataDetailsId = saleitm.EntryDataDetailsId,
					PreviousItem_Id = cAsycudaItm.Item_Id,
					QtyAllocated = 0,
					TrackingState = TrackingState.Added
				};

				if (!string.IsNullOrEmpty(cAsycudaItm.WarehouseError))
				{
					ssa.Status = cAsycudaItm.WarehouseError;
				}
				


				if (saleitmQtyToallocate != 0)//&& removed because of previous return//cAsycudaItm.QtyAllocated >= 0 && 
				   // cAsycudaItm.QtyAllocated <= Convert.ToDouble(cAsycudaItm.ItemQuantity)
				{


					if (saleitmQtyToallocate > 0)
					{

						if (subitm != null)
						{
							subitm.StartTracking();
							subitm.QtyAllocated = subitm.QtyAllocated + saleitmQtyToallocate;
						}

						if (dfp == "Duty Free")
						{
							cAsycudaItm.DFQtyAllocated += saleitmQtyToallocate / cAsycudaItm.SalesFactor;
						}
						else
						{
							cAsycudaItm.DPQtyAllocated += saleitmQtyToallocate / cAsycudaItm.SalesFactor;
						}

						if (BaseDataModel.Instance.CurrentApplicationSettings.AllowEntryDoNotAllocate == "Visible")
						{
							SetPreviousItemXbond(ssa, cAsycudaItm, dfp, saleitmQtyToallocate / cAsycudaItm.SalesFactor);
						}

						saleitm.QtyAllocated += saleitmQtyToallocate;

						ssa.QtyAllocated += saleitmQtyToallocate;

						saleitmQtyToallocate = 0;
					}
					else
					{
						double mqty = saleitmQtyToallocate * -1;

					   
							if (subitm != null)
							{
								subitm.StartTracking();
								subitm.QtyAllocated = subitm.QtyAllocated - mqty;
							}

						if (dfp == "Duty Free")
						{
							
							if (cAsycudaItm.DFQtyAllocated > 0 && cAsycudaItm.DFQtyAllocated < mqty) mqty = cAsycudaItm.DFQtyAllocated;
							cAsycudaItm.DFQtyAllocated -= mqty / cAsycudaItm.SalesFactor;
						}
						else
						{
							if (cAsycudaItm.DFQtyAllocated != 0 && cAsycudaItm.DPQtyAllocated < mqty) mqty = cAsycudaItm.DPQtyAllocated;
							cAsycudaItm.DPQtyAllocated -= mqty / cAsycudaItm.SalesFactor;
						}

						

						if (BaseDataModel.Instance.CurrentApplicationSettings.AllowEntryDoNotAllocate == "Visible")
							{
								SetPreviousItemXbond(ssa, cAsycudaItm, dfp, -mqty / cAsycudaItm.SalesFactor);
							}
							saleitmQtyToallocate += mqty;

							saleitm.QtyAllocated -= mqty;
						   

							ssa.QtyAllocated -= mqty; 

						//}
					}
				}

				if (ssa.QtyAllocated == 0) return saleitmQtyToallocate;
				using (var ctx = new AllocationDSContext() {StartTracking = false})
				{
					var sql = $@" INSERT INTO AsycudaSalesAllocations
														 (EntryDataDetailsId, PreviousItem_Id, QtyAllocated, EANumber, SANumber, Status)
														VALUES        ({ssa.EntryDataDetailsId},{ssa.PreviousItem_Id},{
									  ssa.QtyAllocated
								  },0,0,{
									  (ssa.Status == null ? "NULL" : $"'{ssa.Status}'")
								  })                                                      
														 
														
														 UPDATE       xcuda_Item
															SET                DPQtyAllocated = {
									  cAsycudaItm.DPQtyAllocated
								  }, DFQtyAllocated = {cAsycudaItm.DFQtyAllocated}
															where	item_id = {cAsycudaItm.Item_Id}
														
														UPDATE       EntryDataDetails
															SET                QtyAllocated = {saleitm.QtyAllocated}
															where	EntryDataDetailsId = {saleitm.EntryDataDetailsId} "

							  + (subitm != null
								  ? $@"UPDATE       SubItems
															SET                QtyAllocated = {subitm.QtyAllocated}
															where	SubItem_Id = {subitm.SubItem_Id}"
								  : "");
					ctx.Database.ExecuteSqlCommand(TransactionalBehavior.EnsureTransaction, sql);

					saleitm.AsycudaSalesAllocations.Add(ssa);
				}

				return saleitmQtyToallocate;
				


			}
			catch (Exception)
			{

				throw;
			}
		}

		private async Task SaveAllocation(AsycudaSalesAllocations ssa)
		{
			using (var ctx = new AsycudaSalesAllocationsService())
			{
				await ctx.UpdateAsycudaSalesAllocations(ssa).ConfigureAwait(false);
			}
		}

		private static async Task SaveXcuda_Item(xcuda_Item cAsycudaItm)
		{
			using (var ctx = new xcuda_ItemService())
			{
				await ctx.Updatexcuda_Item(cAsycudaItm).ConfigureAwait(false);
			}
		}

		private static async Task SaveSubItem(SubItems subitm)
		{
			if (subitm == null) return;
			using (var ctx = new SubItemsService())
			{
				await ctx.UpdateSubItems(subitm).ConfigureAwait(false);
			}
		}

		private void SetPreviousItemXbond(AsycudaSalesAllocations ssa, xcuda_Item cAsycudaItm, string dfp, double amt)
		{
			try
			{
				if (BaseDataModel.Instance.CurrentApplicationSettings.AllowEntryDoNotAllocate != "Visible") return;


				var alst = cAsycudaItm.EntryPreviousItems.Select(p => p.xcuda_PreviousItem)
							.Where(x => x.DutyFreePaid == dfp && x.QtyAllocated <= x.Suplementary_Quantity)
							.Where(x => x.xcuda_Item != null && x.xcuda_Item.AsycudaDocument != null)
							.OrderBy(
									x =>
									x.xcuda_Item.AsycudaDocument.EffectiveRegistrationDate ?? Convert.ToDateTime(x.xcuda_Item.AsycudaDocument.RegistrationDate)).ToList();
				foreach (var pitm in alst)
				{
					if (pitm.QtyAllocated == null) pitm.QtyAllocated = 0;
					var atot = pitm.Suplementary_Quantity - Convert.ToSingle(pitm.QtyAllocated);
					if (atot == 0) continue;
					if (amt <= atot)
					{
						pitm.QtyAllocated += amt;
						var xbond = new xBondAllocations(true)
						{
							AllocationId = ssa.AllocationId,
							xEntryItem_Id = pitm.xcuda_Item.Item_Id,
							TrackingState = TrackingState.Added
						};

						ssa.xBondAllocations.Add(xbond);
						pitm.xcuda_Item.xBondAllocations.Add(xbond);
						break;
					}
					else
					{
						pitm.QtyAllocated += atot;
						var xbond = new xBondAllocations(true)
						{
							AllocationId = ssa.AllocationId,
							xEntryItem_Id = pitm.xcuda_Item.Item_Id,
							TrackingState = TrackingState.Added
						};
						ssa.xBondAllocations.Add(xbond);
						pitm.xcuda_Item.xBondAllocations.Add(xbond);
						amt -= atot;
					}

				}

			}
			catch (Exception Ex)
			{
				throw;
			}
		}

        private class MarkAllo
        {
            public int AllocationId { get; internal set; }
            public double QtyAllocated { get; internal set; }
            public double sQtyAllocated { get; internal set; }
            public string DutyFreePaid { get; internal set; }
            public double DFQtyAllocated { get; internal set; }
            public int Item_Id { get; internal set; }
            public int EntryDataDetailsId { get; internal set; }
            public double DPQtyAllocated { get; internal set; }
            public string Status { get; internal set; }
            public int? PreviousItem_Id { get; internal set; }
        }
    }
}<|MERGE_RESOLUTION|>--- conflicted
+++ resolved
@@ -265,20 +265,12 @@
 				{
 				    ctx.Database.CommandTimeout = 10;
 
-<<<<<<< HEAD
-					IMAsycudaEntries = ctx.xcuda_Item.Include(x => x.AsycudaDocument)
-						.Include(x => x.xcuda_Tarification.xcuda_HScode)
-						.Include(x => x.xcuda_Tarification.xcuda_Supplementary_unit)
-						.Include(x => x.SubItems)
-						.Include(x => x.xcuda_Goods_description)
-=======
 					IMAsycudaEntries = ctx.xcuda_Item
 						//.Include(x => x.AsycudaDocument)
 						//.Include(x => x.xcuda_Tarification.xcuda_HScode)
 						//.Include(x => x.xcuda_Tarification.xcuda_Supplementary_unit)
 						//.Include(x => x.SubItems)
 						//.Include(x => x.xcuda_Goods_description)
->>>>>>> 8e34d38c
 						.Where(x => x.AsycudaDocument.ApplicationSettingsId == applicationSettingsId)
                         .Where(x => x.DFQtyAllocated + x.DPQtyAllocated > x.xcuda_Tarification.xcuda_Supplementary_unit.FirstOrDefault(z => z.IsFirstRow == true).Suppplementary_unit_quantity)
 						.Where(x => (x.AsycudaDocument.CNumber != null || x.AsycudaDocument.IsManuallyAssessed == true) &&
@@ -441,13 +433,6 @@
 				using (var ctx = new AllocationDSContext() { StartTracking = false })
 				{
 				    ctx.Database.CommandTimeout = 10;
-<<<<<<< HEAD
-					IMAsycudaEntries = ctx.xcuda_Item.Include(x => x.AsycudaDocument)
-						.Include(x => x.xcuda_Tarification.xcuda_HScode)
-						.Include(x => x.xcuda_Tarification.xcuda_Supplementary_unit)
-						.Include(x => x.SubItems)
-						.Include(x => x.xcuda_Goods_description)
-=======
 					IMAsycudaEntries = ctx.xcuda_Item
 						//.Include(x => x.AsycudaDocument)
 						//.Include(x => x.xcuda_Tarification.xcuda_HScode)
@@ -455,7 +440,6 @@
 						//.Include(x => x.SubItems)
 						//.Include(x => x.xcuda_Goods_description)
 						.Where (x => x.DFQtyAllocated + x.DPQtyAllocated < 0)
->>>>>>> 8e34d38c
 						.Where(x => x.AsycudaDocument.ApplicationSettingsId == applicationSettingsId)
 					    .Where(x => (x.AsycudaDocument.CNumber != null || x.AsycudaDocument.IsManuallyAssessed == true) &&
 					                (x.AsycudaDocument.Customs_Procedure.CustomsOperationId == (int)CustomsOperations.Import
