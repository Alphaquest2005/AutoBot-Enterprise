--- conflicted
+++ resolved
@@ -309,11 +309,7 @@
             if (_universalData == null)
             {
                 _universalData = ctx.ItemSalesAsycudaPiSummary
-<<<<<<< HEAD
-                    .GroupJoin(ctx.AsycudaItemPiQuantityData, pis => new { PreviousItem_Id =(int) pis.PreviousItem_Id, pis.DutyFreePaid}, pid => new { PreviousItem_Id = pid.Item_Id, pid.DutyFreePaid},
-=======
                     .GroupJoin(ctx.AsycudaItemPiQuantityData, pis => new { PreviousItem_Id = (int) pis.PreviousItem_Id, pis.DutyFreePaid}, pid => new { PreviousItem_Id = pid.Item_Id, pid.DutyFreePaid},
->>>>>>> f8046ec0
                         (pis, pid) => new SummaryData {Summary = pis, pIData = pid})
                     //.Where(x => x.ItemNumber == "14479" || x.ItemNumber == "014479")
                     .Where(x => x.Summary.ApplicationSettingsId == applicationSettingsId)
