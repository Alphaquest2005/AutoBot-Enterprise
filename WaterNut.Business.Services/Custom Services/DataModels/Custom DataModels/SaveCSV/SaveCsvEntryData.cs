﻿using System;
using System.Collections.Concurrent;
using System.Collections.Generic;
using System.Globalization;
using System.Linq;
using System.Linq.Expressions;
using System.Text.RegularExpressions;
using System.Threading.Tasks;
using Core.Common.CSV;
using Core.Common.Utils;
using DocumentDS.Business.Entities;
using EntryDataDS.Business.Entities;
using EntryDataDS.Business.Services;
using InventoryDS.Business.Entities;
using InventoryDS.Business.Services;
using MoreLinq;
using TrackableEntities;
using TrackableEntities.EF6;
using AsycudaDocumentSetEntryData = EntryDataDS.Business.Entities.AsycudaDocumentSetEntryData;
using InventoryItemSource = InventoryDS.Business.Entities.InventoryItemSource;

namespace WaterNut.DataSpace
{
    public class SaveCsvEntryData
    {
        private static readonly SaveCsvEntryData instance;

        static SaveCsvEntryData()
        {
            instance = new SaveCsvEntryData();
        }

        public static SaveCsvEntryData Instance
        {
            get { return instance; }
        }

        public async Task<bool> ExtractEntryData(string fileType, string[] lines, string[] headings, string csvType,
            List<AsycudaDocumentSet> docSet, bool overWriteExisting, int? emailId, int? fileTypeId,
            string droppedFilePath)
        {
            try
            {


                if (docSet == null)
                {
                    throw new ApplicationException("Please select Document Set before proceding!");

                }

                var mapping = new Dictionary<string, int>();
                GetMappings(mapping, headings);

                if (fileType == "Sales" && (!mapping.ContainsKey("Tax") && !mapping.ContainsKey("TotalTax")) )
                    throw new ApplicationException("Sales file dose not contain Tax");


                var eslst = GetCSVDataSummayList(lines, mapping, headings);

                if (eslst == null) return true;


                if (csvType == "QB9")
                {
                    foreach (var item in eslst)
                    {
                        item.ItemNumber = item.ItemNumber.Split(':').Last();
                    }
                }

                var i = Array.IndexOf(headings,"Instructions");
                List<string> instructions = new List<string>();
                if (i > 0)
                {
                    instructions = lines.Select(x => x.Split(',')[i]).Where(x => !string.IsNullOrEmpty(x)).ToList();
                }

                if (instructions.Contains("Append")) overWriteExisting = false;
                if (instructions.Contains("Replace")) overWriteExisting = true;

                return await ProcessCsvSummaryData(fileType, docSet, overWriteExisting, emailId, fileTypeId,
                    droppedFilePath, eslst).ConfigureAwait(false);
            }
            catch (Exception e)
            {
                var nex = new ApplicationException($"Error Importing File: {droppedFilePath} - {e.Message}", e);
                Console.WriteLine(nex);
                throw nex;
            }
        }

        public async Task<bool> ProcessCsvSummaryData(string fileType, List<AsycudaDocumentSet> docSet,
            bool overWriteExisting, int? emailId,
            int? fileTypeId, string droppedFilePath, List<CSVDataSummary> eslst)
        {
            try
            {
                await ImportInventory(eslst, docSet.First().ApplicationSettingsId, fileType).ConfigureAwait(false);
                await ImportSuppliers(eslst, docSet.First().ApplicationSettingsId, fileType).ConfigureAwait(false);
                await ImportEntryDataFile(fileType, eslst.Where(x => !string.IsNullOrEmpty(x.SourceRow)).ToList(),
                    emailId, fileTypeId, droppedFilePath, docSet.First().ApplicationSettingsId).ConfigureAwait(false);
                if (await ImportEntryData(fileType, eslst, docSet, overWriteExisting, emailId, fileTypeId,
                        droppedFilePath)
                    .ConfigureAwait(false)) return true;
                return false;
            }
            catch (Exception e)
            {
                Console.WriteLine(e);
                throw;
            }

        }

        private async Task ImportEntryDataFile(string fileType, List<CSVDataSummary> eslst, int? emailId,
            int? fileTypeId, string droppedFilePath, int applicationSettingsId)
        {
            using (var ctx = new EntryDataDSContext())
            {

                ctx.Database.ExecuteSqlCommand($@"delete from EntryDataFiles where SourceFile = '{droppedFilePath}'");
                foreach (var line in eslst)
                {
                    var drow = new EntryDataFiles(true)
                    {
                        TrackingState = TrackingState.Added,
                        SourceFile = droppedFilePath,
                        ApplicationSettingsId = applicationSettingsId,
                        SourceRow = line.SourceRow,
                        FileType = fileType,
                        EmailId = emailId,
                        FileTypeId = fileTypeId,
                        EntryDataId = line.EntryDataId,
                        EntryDataDate = line.EntryDataDate,
                        Cost = line.Cost,
                        InvoiceQty = line.InvoiceQuantity,
                        ItemDescription = line.ItemDescription,
                        ItemNumber = line.ItemNumber,
                        LineNumber = line.LineNumber,
                        Quantity = line.Quantity,
                        ReceivedQty = line.ReceivedQuantity,
                        TaxAmount = line.Tax,
                        TotalCost = line.TotalCost,
                        Units = line.Units
                    };
                    ctx.EntryDataFiles.Add(drow);
                }

                ctx.SaveChanges();
            }
        }

        private async Task<bool> ImportEntryData(string fileType, List<CSVDataSummary> eslst,
            List<AsycudaDocumentSet> docSet,
            bool overWriteExisting, int? emailId, int? fileTypeId, string droppedFilePath)
        {
            try
            {
                var ndocSet = new List<AsycudaDocumentSet>();
                if (overWriteExisting == true) ndocSet = docSet;

                var ed = (from es in eslst
                    group es by new {es.EntryDataId, es.EntryDataDate, es.CustomerName}//, es.Currency
                    into g
                    select new
                    {
                        EntryData =
                            new
                            {
                                EntryDataId = g.Key.EntryDataId,
                                EntryDataDate = g.Key.EntryDataDate,
                                AsycudaDocumentSetId = docSet.FirstOrDefault(x => x.SystemDocumentSet == null)?.AsycudaDocumentSetId ?? docSet.First().AsycudaDocumentSetId,
                                ApplicationSettingsId = docSet.FirstOrDefault(x => x.SystemDocumentSet == null)?.ApplicationSettingsId ?? docSet.First().ApplicationSettingsId,
                                CustomerName = g.Key.CustomerName,
                                Tax = g.FirstOrDefault()?.Tax,
<<<<<<< HEAD
=======
                                
>>>>>>> 1f9b884a
                                Supplier = string.IsNullOrEmpty(g.Max(x => x.SupplierCode))
                                    ? null
                                    : g.Max(x => x.SupplierCode?.ToUpper()),
                                Currency = g.FirstOrDefault(x => x.Currency != "")?.Currency,
                                EmailId = emailId,
                                FileTypeId = fileTypeId,
                                DocumentType = g.FirstOrDefault(x => x.DocumentType != "")?.DocumentType,
                                SupplierInvoiceNo = g.FirstOrDefault(x => x.SupplierInvoiceNo != "")?.SupplierInvoiceNo,
                                PONumber = g.FirstOrDefault(x => x.PONumber != "")?.PONumber,
                                SourceFile = droppedFilePath,
                                
                            },
                        EntryDataDetails = g.Where(x => !string.IsNullOrEmpty(x.ItemNumber)).Select(x =>
                            new EntryDataDetails()
                            {
                                EntryDataId = x.EntryDataId,
                                //Can't set entrydata_id here cuz this is from data
                                ItemNumber = x.ItemNumber.ToUpper(),
                                ItemDescription = x.ItemDescription,
                                Cost = Convert.ToDouble(x.Cost),
                                TotalCost = Convert.ToDouble(x.TotalCost),
                                Quantity = Convert.ToDouble(x.Quantity),
                                FileLineNumber = x.LineNumber,
                                Units = x.Units,
                                Freight = x.Freight,
                                Weight = x.Weight,
                                InternalFreight = x.InternalFreight,
                                InvoiceQty = x.InvoiceQuantity,
                                ReceivedQty = x.ReceivedQuantity,
                                TaxAmount = x.Tax,
                                CNumber = x.CNumber,
                                PreviousInvoiceNumber = x.PreviousInvoiceNumber,
                                Comment = x.Comment,
                                InventoryItemId = x.InventoryItemId,
                                EffectiveDate = x.EffectiveDate,

                            }),
                        f = g.Select(x => new
                        {
                            TotalWeight = x.TotalWeight,
                            TotalFreight = x.TotalFreight,
                            TotalInternalFreight = x.TotalInternalFreight,
                            TotalOtherCost = x.TotalOtherCost,
                            TotalInsurance = x.TotalInsurance,
                            TotalDeductions = x.TotalDeductions,
                            InvoiceTotal = x.InvoiceTotal,
                            TotalTax = x.TotalTax,
                            Packages = x.Packages,
                            WarehouseNo = x.WarehouseNo,




                        }),
                        InventoryItems = g.DistinctBy(x => new {x.ItemNumber, x.ItemAlias})
                            .Select(x => new {x.ItemNumber, x.ItemAlias})
                    }).ToList();

                if (ed == null) return true;


                List<EntryData> eLst = null;

                //Parallel.ForEach(ed, new ParallelOptions() { MaxDegreeOfParallelism = 3 },//Environment.ProcessorCount * 1
                //    async item =>
                    foreach (var item in ed)

                    {
                        if (!item.EntryDataDetails.Any())
                            throw new ApplicationException(item.EntryData.EntryDataId + " has no details");

                        List<EntryDataDetails> details = new List<EntryDataDetails>();


                    // check Existing items
                    //var oldeds = await GetEntryData(item.EntryData.EntryDataId, docSet,
                    //    item.EntryData.ApplicationSettingsId).ConfigureAwait(false);

                    var oldeds = new EntryDataDSContext().EntryData
                            .Include("AsycudaDocumentSets")
                            .Include("EntryDataDetails")
                            .Where(x => x.EntryDataId == item.EntryData.EntryDataId 
                                        && x.ApplicationSettingsId == item.EntryData.ApplicationSettingsId ).ToList()
                            .Where(x => !docSet.Select(z => z.AsycudaDocumentSetId).Except(x.AsycudaDocumentSets.Select(z => z.AsycudaDocumentSetId)).Any())
                            .ToList();

                    var olded = overWriteExisting ? null : oldeds.FirstOrDefault();
                        if (oldeds.Any())
                        {
                            if (overWriteExisting)
                            {
                                foreach (var itm in oldeds)
                                {
                                   await ClearEntryDataDetails(itm).ConfigureAwait(false);
                                   await DeleteEntryData(itm).ConfigureAwait(false); 
                                }
                                
                                details = item.EntryDataDetails.ToList();
                            }
                            else
                            {

                                foreach (var doc in docSet)
                                {
                                    
                                    var l = 0;
                                    foreach (var nEd in item.EntryDataDetails.ToList())
                                    {
                                        l += 1;

                                        var oEd = olded.EntryDataDetails.FirstOrDefault(x =>
                                            x.LineNumber == l && x.ItemNumber == nEd.ItemNumber &&
                                            x.EntryData.AsycudaDocumentSets.Any(z =>
                                                z.AsycudaDocumentSetId == doc.AsycudaDocumentSetId));

                                        //if (l != item.EntryDataDetails.Count()) continue;
                                        if (oEd != null && (Math.Abs(nEd.Quantity - oEd.Quantity) < .0001 &&
                                                            Math.Abs(nEd.Cost - oEd.Cost) < .0001))
                                        {

                                            continue;
                                        }

                                        if (ndocSet.FirstOrDefault(x =>
                                                x.AsycudaDocumentSetId == doc.AsycudaDocumentSetId) ==
                                            null) ndocSet.Add(doc);
                                        if (details.FirstOrDefault(x =>
                                                x.ItemNumber == nEd.ItemNumber && x.LineNumber == nEd.LineNumber) ==
                                            null) details.Add(nEd);
                                        if (oEd != null)
                                            new EntryDataDetailsService()
                                                .DeleteEntryDataDetails(oEd.EntryDataDetailsId.ToString()).Wait();

                                    }

                                }


                            }
                        }

                        if (olded == null)
                        {
                            details = item.EntryDataDetails.ToList();
                            ndocSet = docSet;
                        }

                        if (overWriteExisting || olded == null)
                        {



                            switch (fileType)
                            {
                                case "Sales":

                                    var EDsale = new Sales(true)
                                    {
                                        ApplicationSettingsId = item.EntryData.ApplicationSettingsId,
                                        EntryDataId = item.EntryData.EntryDataId,
                                        EntryDataDate = (DateTime) item.EntryData.EntryDataDate,
                                        INVNumber = item.EntryData.EntryDataId,
                                        CustomerName = item.EntryData.CustomerName,
                                        EmailId = item.EntryData.EmailId == 0 ? null : item.EntryData.EmailId,
                                        FileTypeId = item.EntryData.FileTypeId,
                                        Tax = item.EntryData.Tax,//item.f.Sum(x => x.TotalTax),
                                        Currency = string.IsNullOrEmpty(item.EntryData.Currency)
                                            ? null
                                            : item.EntryData.Currency,
                                        InvoiceTotal = item.f.Sum(x => x.InvoiceTotal),
                                        SourceFile = item.EntryData.SourceFile,
                                        TrackingState = TrackingState.Added,

                                    };
                                    if (item.EntryData.DocumentType != "")
                                        EDsale.DocumentType = new EDDocumentTypes(true)
                                        {
                                            DocumentType = item.EntryData.DocumentType,
                                            TrackingState = TrackingState.Added

                                        };
                                    AddToDocSet(ndocSet, EDsale);


                                    olded = await CreateSales(EDsale).ConfigureAwait(false);
                                    break;
                                case "INV":
                                    if (BaseDataModel.Instance.CurrentApplicationSettings.AssessIM7 == true &&
                                        Math.Abs((double) item.f.Sum(x => x.InvoiceTotal)) < .001)
                                        throw new ApplicationException(
                                            $"{item.EntryData.EntryDataId} has no Invoice Total. Please check File.");
                                    var EDinv = new Invoices(true)
                                    {
                                        ApplicationSettingsId = item.EntryData.ApplicationSettingsId,
                                        EntryDataId = item.EntryData.EntryDataId,
                                        EntryDataDate = (DateTime) item.EntryData.EntryDataDate,
                                        SupplierCode = item.EntryData.Supplier,
                                        TrackingState = TrackingState.Added,
                                        TotalFreight = item.f.Sum(x => x.TotalFreight),
                                        TotalInternalFreight = item.f.Sum(x => x.TotalInternalFreight),
                                        TotalWeight = item.f.Sum(x => x.TotalWeight),
                                        TotalOtherCost = item.f.Sum(x => x.TotalOtherCost),
                                        TotalInsurance = item.f.Sum(x => x.TotalInsurance),
                                        TotalDeduction = item.f.Sum(x => x.TotalDeductions),
                                        Packages = item.f.Sum(x => x.Packages),
                                        InvoiceTotal = item.f.Sum(x => x.InvoiceTotal),

                                        EmailId = item.EntryData.EmailId == 0 ? null : item.EntryData.EmailId,
                                        FileTypeId = item.EntryData.FileTypeId,
                                        SourceFile = item.EntryData.SourceFile,
                                        Currency = string.IsNullOrEmpty(item.EntryData.Currency)
                                            ? null
                                            : item.EntryData.Currency,
                                        PONumber = string.IsNullOrEmpty(item.EntryData.PONumber)
                                            ? null
                                            : item.EntryData.PONumber,

                                    };
                                    if (!string.IsNullOrEmpty(item.EntryData.DocumentType))
                                        EDinv.DocumentType = new EDDocumentTypes(true)
                                        {
                                            DocumentType = item.EntryData.DocumentType,
                                            TrackingState = TrackingState.Added

                                        };
                                    AddToDocSet(ndocSet, EDinv);
                                    olded = await CreateInvoice(EDinv).ConfigureAwait(false);

                                    break;
                                case "PO":
                                    if (BaseDataModel.Instance.CurrentApplicationSettings.AssessIM7 == true &&
                                        Math.Abs((double) item.f.Sum(x => x.InvoiceTotal)) < .001)
                                        throw new ApplicationException(
                                            $"{item.EntryData.EntryDataId} has no Invoice Total. Please check File.");
                                    var EDpo = new PurchaseOrders(true)
                                    {
                                        ApplicationSettingsId = item.EntryData.ApplicationSettingsId,
                                        EntryDataId = item.EntryData.EntryDataId,
                                        EntryDataDate = (DateTime) item.EntryData.EntryDataDate,
                                        PONumber = item.EntryData.EntryDataId,
                                        SupplierCode = item.EntryData.Supplier,
                                        TrackingState = TrackingState.Added,
                                        TotalFreight = item.f.Sum(x => x.TotalFreight),
                                        TotalInternalFreight = item.f.Sum(x => x.TotalInternalFreight),
                                        TotalWeight = item.f.Sum(x => x.TotalWeight),
                                        TotalOtherCost = item.f.Sum(x => x.TotalOtherCost),
                                        TotalInsurance = item.f.Sum(x => x.TotalInsurance),
                                        TotalDeduction = item.f.Sum(x => x.TotalDeductions),
                                        InvoiceTotal = item.f.Sum(x => x.InvoiceTotal),
                                        Packages = item.f.Sum(x => x.Packages),
                                        
                                        EmailId = item.EntryData.EmailId == 0 ? null : item.EntryData.EmailId,
                                        FileTypeId = item.EntryData.FileTypeId,
                                        SourceFile = item.EntryData.SourceFile,
                                        Currency = string.IsNullOrEmpty(item.EntryData.Currency)
                                            ? null
                                            : item.EntryData.Currency,
                                        SupplierInvoiceNo = string.IsNullOrEmpty(item.EntryData.SupplierInvoiceNo)
                                            ? null
                                            : item.EntryData.SupplierInvoiceNo,
                                        

                                    };
                                    foreach (var warehouseNo in item.f.Where(x => !string.IsNullOrEmpty(x.WarehouseNo)))
                                    {
                                        //var poList = warehouseNo.WarehouseNo.Split(new string[] {"|", ","},
                                        //    StringSplitOptions.RemoveEmptyEntries);
                                        //foreach (var w in poList)
                                        //{
                                            EDpo.WarehouseInfo.Add(new WarehouseInfo()
                                            {
                                                WarehouseNo = warehouseNo.WarehouseNo,
                                                Packages = warehouseNo.Packages,
                                                EntryData_PurchaseOrders = EDpo,
                                                TrackingState = TrackingState.Added
                                            });
                                        //}
                                    }
                                    if (!string.IsNullOrEmpty(item.EntryData.DocumentType))
                                        EDpo.DocumentType = new EDDocumentTypes(true)
                                        {
                                            DocumentType = item.EntryData.DocumentType,
                                            TrackingState = TrackingState.Added

                                        };
                                    AddToDocSet(ndocSet, EDpo);
                                    olded = await CreatePurchaseOrders(EDpo).ConfigureAwait(false);
                                    break;
                                case "OPS":
                                    var EDops = new OpeningStock(true)
                                    {
                                        ApplicationSettingsId = item.EntryData.ApplicationSettingsId,
                                        EntryDataId = item.EntryData.EntryDataId,
                                        EntryDataDate = (DateTime) item.EntryData.EntryDataDate,
                                        OPSNumber = item.EntryData.EntryDataId,
                                        TrackingState = TrackingState.Added,
                                        TotalFreight = item.f.Sum(x => x.TotalFreight),
                                        TotalInternalFreight = item.f.Sum(x => x.TotalInternalFreight),
                                        TotalWeight = item.f.Sum(x => x.TotalWeight),
                                        TotalOtherCost = item.f.Sum(x => x.TotalOtherCost),
                                        TotalInsurance = item.f.Sum(x => x.TotalInsurance),
                                        TotalDeduction = item.f.Sum(x => x.TotalDeductions),
                                        InvoiceTotal = item.f.Sum(x => x.InvoiceTotal),
                                        EmailId = item.EntryData.EmailId == 0 ? null : item.EntryData.EmailId,
                                        FileTypeId = item.EntryData.FileTypeId,
                                        SourceFile = item.EntryData.SourceFile,
                                        Currency = string.IsNullOrEmpty(item.EntryData.Currency)
                                            ? null
                                            : item.EntryData.Currency,
                                    };
                                    if (item.EntryData.DocumentType != "")
                                        EDops.DocumentType = new EDDocumentTypes(true)
                                        {
                                            DocumentType = item.EntryData.DocumentType,
                                            TrackingState = TrackingState.Added

                                        };
                                    AddToDocSet(ndocSet, EDops);
                                    olded = await CreateOpeningStock(EDops).ConfigureAwait(false);
                                    break ;
                                case "ADJ":
                                    var EDadj = new Adjustments(true)
                                    {
                                        ApplicationSettingsId = item.EntryData.ApplicationSettingsId,
                                        EntryDataId = item.EntryData.EntryDataId,
                                        EntryDataDate = (DateTime) item.EntryData.EntryDataDate,
                                        TrackingState = TrackingState.Added,
                                        SupplierCode = item.EntryData.Supplier,
                                        TotalFreight = item.f.Sum(x => x.TotalFreight),
                                        TotalInternalFreight = item.f.Sum(x => x.TotalInternalFreight),
                                        TotalWeight = item.f.Sum(x => x.TotalWeight),
                                        TotalOtherCost = item.f.Sum(x => x.TotalOtherCost),
                                        TotalInsurance = item.f.Sum(x => x.TotalInsurance),
                                        TotalDeduction = item.f.Sum(x => x.TotalDeductions),
                                        InvoiceTotal = item.f.Sum(x => x.InvoiceTotal),
                                        EmailId = item.EntryData.EmailId == 0 ? null : item.EntryData.EmailId,
                                        FileTypeId = item.EntryData.FileTypeId,
                                        SourceFile = item.EntryData.SourceFile,
                                        Currency = string.IsNullOrEmpty(item.EntryData.Currency)
                                            ? null
                                            : item.EntryData.Currency,
                                        Type = "ADJ"
                                    };
                                    if (item.EntryData.DocumentType != "")
                                        EDadj.DocumentType = new EDDocumentTypes(true)
                                        {
                                            DocumentType = item.EntryData.DocumentType,
                                            TrackingState = TrackingState.Added

                                        };
                                    AddToDocSet(ndocSet, EDadj);
                                    olded = await CreateAdjustments(EDadj).ConfigureAwait(false);
                                    break;
                                case "DIS":
                                    var EDdis = new Adjustments(true)
                                    {
                                        ApplicationSettingsId = item.EntryData.ApplicationSettingsId,
                                        EntryDataId = item.EntryData.EntryDataId,
                                        EntryDataDate = (DateTime) item.EntryData.EntryDataDate,
                                        SupplierCode = item.EntryData.Supplier,
                                        TrackingState = TrackingState.Added,
                                        TotalFreight = item.f.Sum(x => x.TotalFreight),
                                        TotalInternalFreight = item.f.Sum(x => x.TotalInternalFreight),
                                        TotalWeight = item.f.Sum(x => x.TotalWeight),
                                        TotalOtherCost = item.f.Sum(x => x.TotalOtherCost),
                                        TotalInsurance = item.f.Sum(x => x.TotalInsurance),
                                        TotalDeduction = item.f.Sum(x => x.TotalDeductions),
                                        InvoiceTotal = item.f.Sum(x => x.InvoiceTotal),
                                        EmailId = item.EntryData.EmailId == 0 ? null : item.EntryData.EmailId,
                                        FileTypeId = item.EntryData.FileTypeId,
                                        SourceFile = item.EntryData.SourceFile,
                                        Currency = string.IsNullOrEmpty(item.EntryData.Currency)
                                            ? null
                                            : item.EntryData.Currency,
                                        Type = "DIS"
                                    };
                                    if (item.EntryData.DocumentType != "")
                                        EDdis.DocumentType = new EDDocumentTypes(true)
                                        {
                                            DocumentType = item.EntryData.DocumentType,
                                            TrackingState = TrackingState.Added

                                        };
                                    AddToDocSet(ndocSet, EDdis);
                                    olded = await CreateAdjustments(EDdis).ConfigureAwait(false);
                                    break;
                                case "RCON":
                                    var EDrcon = new Adjustments(true)
                                    {
                                        ApplicationSettingsId = item.EntryData.ApplicationSettingsId,
                                        EntryDataId = item.EntryData.EntryDataId,
                                        EntryDataDate = (DateTime) item.EntryData.EntryDataDate,
                                        TrackingState = TrackingState.Added,
                                        TotalFreight = item.f.Sum(x => x.TotalFreight),
                                        TotalInternalFreight = item.f.Sum(x => x.TotalInternalFreight),
                                        TotalWeight = item.f.Sum(x => x.TotalWeight),
                                        InvoiceTotal = item.f.Sum(x => x.InvoiceTotal),
                                        EmailId = item.EntryData.EmailId == 0 ? null : item.EntryData.EmailId,
                                        FileTypeId = item.EntryData.FileTypeId,
                                        SourceFile = item.EntryData.SourceFile,
                                        Currency = string.IsNullOrEmpty(item.EntryData.Currency)
                                            ? null
                                            : item.EntryData.Currency,
                                        Type = "RCON"
                                    };
                                    if (item.EntryData.DocumentType != "")
                                        EDrcon.DocumentType = new EDDocumentTypes(true)
                                        {
                                            DocumentType = item.EntryData.DocumentType,
                                            TrackingState = TrackingState.Added

                                        };
                                    AddToDocSet(ndocSet, EDrcon);
                                    olded = await CreateAdjustments(EDrcon).ConfigureAwait(false);
                                    break;
                                default:
                                    throw new ApplicationException("Unknown FileType");

                            }
                        }
                        else
                        {
                            olded.EmailId = emailId;
                        }



                        using (var ctx = new EntryDataDSContext())
                        {
                            var lineNumber = 0;
                            foreach (var e in overWriteExisting || olded == null
                                ? details
                                : details.Where(x =>
                                    olded.EntryDataDetails.FirstOrDefault(z =>
                                        z.ItemNumber == x.ItemNumber && z.LineNumber == x.LineNumber) == null))
                            {
                                lineNumber += 1;
                                ctx.EntryDataDetails.Add(new EntryDataDetails(true)
                                {
                                    EntryDataId = e.EntryDataId,
                                    EntryData_Id = olded?.EntryData_Id ?? 0,
                                    ItemNumber = e.ItemNumber.Truncate(20),
                                    InventoryItemId = e.InventoryItemId,
                                    ItemDescription = e.ItemDescription,
                                    Quantity = e.Quantity,
                                    Cost = e.Cost,
                                    TotalCost = e.TotalCost,
                                    Units = e.Units,
                                    TrackingState = TrackingState.Added,
                                    Freight = e.Freight,
                                    Weight = e.Weight,
                                    InternalFreight = e.InternalFreight,
                                    ReceivedQty = e.ReceivedQty,
                                    InvoiceQty = e.InvoiceQty,
                                    CNumber = string.IsNullOrEmpty(e.CNumber) ? null : e.CNumber,
                                    PreviousInvoiceNumber = string.IsNullOrEmpty(e.PreviousInvoiceNumber)
                                        ? null
                                        : e.PreviousInvoiceNumber,
                                    Comment = string.IsNullOrEmpty(e.Comment) ? null : e.Comment,
                                    FileLineNumber = e.FileLineNumber ?? lineNumber,
                                    LineNumber = e.EntryDataDetailsId == 0 ? lineNumber : e.LineNumber,
                                    EffectiveDate = e.EffectiveDate,
                                    TaxAmount = e.TaxAmount,
                                });
                            }
                            ctx.SaveChanges();
                            if (!overWriteExisting && olded != null)
                            {

                                //update entrydatadetails
                                foreach (var itm in olded.EntryDataDetails)
                                {
                                    var d = details.FirstOrDefault(z =>
                                        z.ItemNumber == itm.ItemNumber && z.LineNumber == itm.LineNumber &&
                                        (Math.Abs(z.Cost - itm.Cost) > 0 || Math.Abs(z.Quantity - itm.Quantity) > 0 ||
                                         Math.Abs(z.TaxAmount.GetValueOrDefault() - itm.TaxAmount.GetValueOrDefault()) >
                                         0));
                                    if (d == null || d.Quantity == 0) continue;

                                    itm.Quantity = d.Quantity;
                                    itm.Cost = d.Cost;
                                    itm.TaxAmount = d.TaxAmount;
                                    ctx.ApplyChanges(itm);
                                }

                                ctx.SaveChanges();
                                AddToDocSet(ndocSet, olded);
                                await UpdateEntryData(olded).ConfigureAwait(false);

                            }

                        }

                        using (var ctx = new InventoryDSContext() {StartTracking = true})
                        {

                            foreach (var e in item.InventoryItems
                                .Where(x => !string.IsNullOrEmpty(x.ItemAlias) && x.ItemAlias != x.ItemNumber).ToList())
                            {
                                var inventoryItem = ctx.InventoryItems
                                    .Include("InventoryItemAlias")
                                    .First(x => x.ApplicationSettingsId == item.EntryData.ApplicationSettingsId &&
                                                x.ItemNumber == e.ItemNumber);
                                if (inventoryItem == null) continue;
                                {
                                    if (inventoryItem.InventoryItemAlias.FirstOrDefault(x =>
                                            x.AliasName == e.ItemAlias) ==
                                        null)
                                    {
                                        inventoryItem.InventoryItemAlias.Add(new InventoryItemAlia(true)
                                        {
                                            InventoryItemId = inventoryItem.Id,
                                            AliasName = e.ItemAlias.Truncate(20),

                                        });

                                    }
                                }

                            }

                            ctx.SaveChanges();

                        }


                    }//);




                return false;
            }
            catch (Exception)
            {

                throw;
            }
        }

        private static void AddToDocSet(List<AsycudaDocumentSet> docSet, EntryData entryData)
        {
            foreach (var doc in docSet.DistinctBy(x => x.AsycudaDocumentSetId))
            {
                if ((new EntryDataDSContext()).AsycudaDocumentSetEntryData.FirstOrDefault(
                        x => x.AsycudaDocumentSetId == doc.AsycudaDocumentSetId && x.EntryData_Id == entryData.EntryData_Id) != null) continue;
                if (entryData.AsycudaDocumentSets.FirstOrDefault(
                        x => x.AsycudaDocumentSetId == doc.AsycudaDocumentSetId) != null) continue;
                entryData.AsycudaDocumentSets.Add(new AsycudaDocumentSetEntryData(true)
                {
                    AsycudaDocumentSetId = doc.AsycudaDocumentSetId,
                    EntryData_Id = entryData.EntryData_Id,
                    TrackingState = TrackingState.Added
                });
            }
        }

        private async Task<Adjustments> CreateAdjustments(Adjustments eDadj)
        {
            using (var ctx = new AdjustmentsService())
            {
                return await ctx.CreateAdjustments(eDadj).ConfigureAwait(false);
            }
        }

        static ConcurrentDictionary<string, List<EntryData>> loadedEntryData = new ConcurrentDictionary<string, List<EntryData>>();
        private async Task<List<EntryData>> GetEntryData(string entryDataId, List<AsycudaDocumentSet> docSet,
            int applicationSettingsId)
        {
            //if (!loadedEntryData.ContainsKey($"{entryDataId}|{applicationSettingsId}"))
            //{
                using (var ctx = new EntryDataDSContext())
                {
                    var entryDatas = ctx.EntryData
                        .Include("AsycudaDocumentSets")
                        .Include("EntryDataDetails")
                        .Where(x => x.EntryDataId == entryDataId && x.ApplicationSettingsId == applicationSettingsId)
                        .ToList();
                    //var entryDatas = (await ctx.GetEntryDataByExpressionLst(new List<string>()
                    //{
                    //    $"EntryDataId == \"{entryDataId}\"",
                    //    // $"EntryDataDate == \"{entryDateTime.ToString("yyyy-MMM-dd")}\"",
                    //    $"ApplicationSettingsId == \"{applicationSettingsId}\"",
                    //}, new List<string>() {"AsycudaDocumentSets", "EntryDataDetails"}).ConfigureAwait(false));
                    
                    loadedEntryData.AddOrUpdate($"{entryDataId}|{applicationSettingsId}", entryDatas.ToList(), (k,v) => v);
                    //eLst.FirstOrDefault(x => x.EntryDataId == item.e.EntryDataId && x.EntryDataDate != item.e.EntryDataDate);
                }
           // }

            return loadedEntryData[$"{entryDataId}|{applicationSettingsId}"].Where(x => !docSet.Select(z => z.AsycudaDocumentSetId).Except(x.AsycudaDocumentSets.Select(z => z.AsycudaDocumentSetId)).Any()).ToList();
        }


        private void GetMappings(Dictionary<string, int> mapping, string[] headings)
        {
            for (var i = 0; i < headings.Count(); i++)
            {
                var h = headings[i].Trim().ToUpper();

                if (h == "") continue;

                if ("Invoice|INVNO|Reciept #|NUM|Invoice #|Invoice#|Order Reference|Order Ref|Invoice Number".ToUpper().Split('|').Any(x => x == h.ToUpper()))
                {
                    mapping.Add("EntryDataId", i);
                    continue;
                }

                if ("DATE|Invoice Date|Order Date".ToUpper().Split('|').Any(x => x == h.ToUpper()))
                {
                    mapping.Add("EntryDataDate", i);
                    continue;
                }

                if ("ItemNumber|ITEM-#|Item Code|Product Code|Order Lines/Product/Internal Reference".ToUpper().Split('|').Any(x => x == h.ToUpper()))
                {
                    mapping.Add("ItemNumber", i);
                    continue;
                }

                if ("DESCRIPTION|MEMO|Item Description|ItemDescription|Description 1|Product Description|Order Lines/Product/Name".ToUpper().Split('|')
                    .Any(x => x == h.ToUpper()))
                {
                    mapping.Add("ItemDescription", i);
                    continue;
                }

                if ("QUANTITY|QTY|Quantity ordered|Order Lines/Quantity".ToUpper().Split('|').Any(x => x == h.ToUpper()))
                {
                    mapping.Add("Quantity", i);
                    continue;
                }

                if ("ItemAlias".ToUpper().Split('|').Any(x => x == h.ToUpper())) //Manufact. SKU|
                {
                    mapping.Add("ItemAlias", i);
                    continue;
                }

                if ("PRICE|COST|USD|Unit Price|Order Lines/Unit Price".ToUpper().Split('|').Any(x => x == h.ToUpper()))
                {
                    mapping.Add("Cost", i);
                    continue;
                }

                if ("TotalCost|Total Cost".ToUpper().Split('|').Any(x => x == h.ToUpper()))
                {
                    mapping.Add("TotalCost", i);
                    continue;
                }

                if ("UNITS".ToUpper().Split('|').Any(x => x == h.ToUpper()))
                {
                    mapping.Add("Units", i);
                    continue;
                }

                if ("Customer".ToUpper().Split('|').Any(x => x == h.ToUpper()))
                {
                    mapping.Add("CustomerName", i);
                    continue;
                }

                if ("TAX1|Tax".ToUpper().Split('|').Any(x => x == h.ToUpper()))
                {
                    mapping.Add("Tax", i);
                    continue;
                }

                if ("Taxes|TotalTax".ToUpper().Split('|').Any(x => x == h.ToUpper()))
                {
                    mapping.Add("TotalTax", i);
                    continue;
                }

                if ("TariffCode".ToUpper().Split('|').Any(x => x == h.ToUpper()))
                {
                    mapping.Add("TariffCode", i);
                    continue;
                }

                if ("Freight".ToUpper().Split('|').Any(x => x == h.ToUpper()))
                {
                    mapping.Add("Freight", i);
                    continue;
                }

                if ("Weight".ToUpper().Split('|').Any(x => x == h.ToUpper()))
                {
                    mapping.Add("Weight", i);
                    continue;
                }

                if ("InternalFreight|Internal Freight".ToUpper().Split('|').Any(x => x == h.ToUpper()))
                {
                    mapping.Add("InternalFreight", i);
                    continue;
                }

                if ("Insurance".ToUpper().Split('|').Any(x => x == h.ToUpper()))
                {
                    mapping.Add("Insurance", i);
                    continue;
                }

                if ("Other Cost|OtherCost".ToUpper().Split('|').Any(x => x == h.ToUpper()))
                {
                    mapping.Add("OtherCost", i);
                    continue;
                }

                if ("Deductions".ToUpper().Split('|').Any(x => x == h.ToUpper()))
                {
                    mapping.Add("Deductions", i);
                    continue;
                }

                if ("Total Freight".ToUpper().Split('|').Any(x => x == h.ToUpper()))
                {
                    mapping.Add("TotalFreight", i);
                    continue;
                }

                if ("Total Weight".ToUpper().Split('|').Any(x => x == h.ToUpper()))
                {
                    mapping.Add("TotalWeight", i);
                    continue;
                }

                if ("TotalInternalFreight|Total Internal Freight".ToUpper().Split('|').Any(x => x == h.ToUpper()))
                {
                    mapping.Add("TotalInternalFreight", i);
                    continue;
                }

                if ("Total Insurance".ToUpper().Split('|').Any(x => x == h.ToUpper()))
                {
                    mapping.Add("TotalInsurance", i);
                    continue;
                }

                if ("Total Other Cost|TotalOtherCost".ToUpper().Split('|').Any(x => x == h.ToUpper()))
                {
                    mapping.Add("TotalOtherCost", i);
                    continue;
                }

                if ("Total Deductions".ToUpper().Split('|').Any(x => x == h.ToUpper()))
                {
                    mapping.Add("TotalDeductions", i);
                    continue;
                }

                //-------------------------
                if ("Cnumber".ToUpper().Split('|').Any(x => x == h.ToUpper()))
                {
                    mapping.Add("pCNumber", i);
                    continue;
                }

                if ("Invoice Quantity|From Quantity".ToUpper().Split('|').Any(x => x == h.ToUpper()))
                {
                    mapping.Add("InvoiceQuantity", i);
                    continue;
                }

                if ("Received Quantity|To Quantity".ToUpper().Split('|').Any(x => x == h.ToUpper()))
                {
                    mapping.Add("ReceivedQuantity", i);
                    continue;
                }

                if ("Currency".ToUpper().Split('|').Any(x => x == h.ToUpper()))
                {
                    mapping.Add("Currency", i);
                    continue;
                }

                if ("Comment".ToUpper().Split('|').Any(x => x == h.ToUpper()))
                {
                    mapping.Add("Comment", i);
                    continue;
                }

                if ("PreviousInvoiceNumber".ToUpper().Split('|').Any(x => x == h.ToUpper()))
                {
                    mapping.Add("PreviousInvoiceNumber", i);
                    continue;
                }

                if ("EffectiveDate|Effective Date".ToUpper().Split('|').Any(x => x == h.ToUpper()))
                {
                    mapping.Add("EffectiveDate", i);
                    continue;
                }

                if ("Supplier|Supplier Code".ToUpper().Split('|').Any(x => x == h.ToUpper()))
                {
                    mapping.Add("SupplierCode", i);
                    continue;
                }

                if ("SupplierName|Supplier Name".ToUpper().Split('|').Any(x => x == h.ToUpper()))
                {
                    mapping.Add("SupplierName", i);
                    continue;
                }

                if ("SupplierAddress|Supplier Address".ToUpper().Split('|').Any(x => x == h.ToUpper()))
                {
                    mapping.Add("SupplierAddress", i);
                    continue;
                }

                if ("CountryCode(2)|Country Code|CountryCode".ToUpper().Split('|').Any(x => x == h.ToUpper()))
                {
                    mapping.Add("CountryCode", i);
                    continue;
                }

                if ("Invoice Total|InvoiceTotal|Total multiple items on invoice".ToUpper().Split('|').Any(x => x == h.ToUpper()))
                {
                    mapping.Add("InvoiceTotal", i);
                    continue;
                }

                if ("Document Type|DocumentType".ToUpper().Split('|').Any(x => x == h.ToUpper()))
                {
                    mapping.Add("DocumentType", i);
                    continue;
                }

                if ("Supplier Invoice#|SupplierInvoice#".ToUpper().Split('|').Any(x => x == h.ToUpper()))
                {
                    mapping.Add("SupplierInvoiceNo", i);
                    continue;
                }

                if ("Inventory Source|InventorySource".ToUpper().Split('|').Any(x => x == h.ToUpper()))
                {
                    mapping.Add("InventorySource", i);
                    continue;
                }

                if ("Packages|Package".ToUpper().Split('|').Any(x => x == h.ToUpper()))
                {
                    mapping.Add("Packages", i);
                    continue;
                }

                if ("Warehouse|WarehouseNo".ToUpper().Split('|').Any(x => x == h.ToUpper()))
                {
                    mapping.Add("WarehouseNo", i);
                    continue;
                }

            }
        }


        private List<CSVDataSummary> GetCSVDataSummayList(string[] lines, Dictionary<string, int> mapping,
            string[] headings)
        {
            int i = 0;
            try
            {
                var eslst = new List<CSVDataSummary>();

                for (i = 1; i < lines.Count(); i++)
                {

                    var d = GetCSVDataFromLine(lines[i], mapping, headings);
                    if (d != null)
                    {
                        d.LineNumber = i;
                        eslst.Add(d);
                    }
                }

                return eslst;
            }
            catch (Exception e)
            {
                Console.WriteLine(e);
                throw;
            }

        }



        private CSVDataSummary GetCSVDataFromLine(string line, Dictionary<string, int> map, string[] headings)
        {
            var ImportChecks =
                new Dictionary<string, Func<CSVDataSummary, Dictionary<string, int>, string[], Tuple<bool, string>>>()
                {
                    {
                        "EntryDataId",
                        (c, mapping, splits) =>
                            new Tuple<bool, string>(Regex.IsMatch(splits[mapping["EntryDataId"]], @"\d+E\+\d+"),
                                "Invoice # contains Excel E+ Error")
                    },
                    {
                        "ItemNumber",
                        (c, mapping, splits) =>
                            new Tuple<bool, string>(Regex.IsMatch(splits[mapping["ItemNumber"]], @"\d+E\+\d+"),
                                "ItemNumber contains Excel E+ Error")
                    },

                };

            var ImportActions = new Dictionary<string, Action<CSVDataSummary, Dictionary<string, int>, string[]>>()
            {
                {"EntryDataId", (c, mapping, splits) => c.EntryDataId = splits[mapping["EntryDataId"]].Trim().Replace("PO/GD/","").Replace("SHOP/GR_","")},
                {
                    "EntryDataDate",
                    (c, mapping, splits) =>
                    {
                        DateTime date = DateTime.MinValue;
                        var strDate = string.IsNullOrEmpty(splits[mapping["EntryDataDate"]])
                                ? DateTime.MinValue.ToShortDateString()
                                : splits[mapping["EntryDataDate"]].Replace("�", "");
                        if(DateTime.TryParse(strDate, out date) == false)
                            DateTime.TryParseExact(strDate, "dd'/'MM'/'yyyy",
                                CultureInfo.InvariantCulture,
                                DateTimeStyles.None, out date);
                        c.EntryDataDate = date;
                    }
                },
                {"ItemNumber", (c, mapping, splits) => c.ItemNumber = splits[mapping["ItemNumber"]].Replace("[","")},
                {
                    "ItemAlias",
                    (c, mapping, splits) =>
                        c.ItemAlias = mapping.ContainsKey("ItemAlias") ? splits[mapping["ItemAlias"]] : ""
                },
                {"ItemDescription", (c, mapping, splits) => c.ItemDescription = splits[mapping["ItemDescription"]]},
                {
                    "Cost",
                    (c, mapping, splits) => c.Cost = !mapping.ContainsKey("Cost")
                        ? 0
                        : Convert.ToSingle(string.IsNullOrEmpty(splits[mapping["Cost"]])
                            ? "0"
                            : splits[mapping["Cost"]].Replace("$", "").Replace("�", "").Replace("USD", "").Trim())
                },
                {
                    "Quantity",
                    (c, mapping, splits) => c.Quantity = Convert.ToSingle(splits[mapping["Quantity"]].Replace("�", ""))
                },
                {
                    "Units",
                    (c, mapping, splits) => c.Units = mapping.ContainsKey("Units") ? splits[mapping["Units"]] : ""
                },
                {
                    "CustomerName",
                    (c, mapping, splits) => c.CustomerName =
                        mapping.ContainsKey("CustomerName") ? splits[mapping["CustomerName"]] : ""
                },
                {
                    "Tax",
                    (c, mapping, splits) =>
                        c.Tax = Convert.ToSingle(mapping.ContainsKey("Tax") ? splits[mapping["Tax"]] : "0")
                },
                {
                    "TotalTax",
                    (c, mapping, splits) =>
                        c.Tax = Convert.ToSingle(mapping.ContainsKey("TotalTax") ? splits[mapping["TotalTax"]] : "0")
                },
                {
                    "TariffCode",
                    (c, mapping, splits) =>
                        c.TariffCode = mapping.ContainsKey("TariffCode") ? splits[mapping["TariffCode"]] : ""
                },
                {
                    "SupplierCode",
                    (c, mapping, splits) => c.SupplierCode =
                        mapping.ContainsKey("SupplierCode") ? splits[mapping["SupplierCode"]] : ""
                },
                {
                    "Freight",
                    (c, mapping, splits) =>
                        c.Freight = Convert.ToSingle(
                            mapping.ContainsKey("Freight") && !string.IsNullOrEmpty(splits[mapping["Freight"]])
                                ? splits[mapping["Freight"]]
                                : "0")
                },
                {
                    "Weight",
                    (c, mapping, splits) =>
                        c.Weight = Convert.ToSingle(
                            mapping.ContainsKey("Weight") && !string.IsNullOrEmpty(splits[mapping["Weight"]])
                                ? splits[mapping["Weight"]]
                                : "0")
                },
                {
                    "InternalFreight",
                    (c, mapping, splits) => c.InternalFreight = Convert.ToSingle(
                        mapping.ContainsKey("InternalFreight") &&
                        !string.IsNullOrEmpty(splits[mapping["InternalFreight"]])
                            ? splits[mapping["InternalFreight"]]
                            : "0")
                },
                {
                    "TotalFreight",
                    (c, mapping, splits) => c.TotalFreight = Convert.ToSingle(
                        mapping.ContainsKey("TotalFreight") && !string.IsNullOrEmpty(splits[mapping["TotalFreight"]])
                            ? splits[mapping["TotalFreight"]]
                            : "0")
                },
                {
                    "TotalWeight",
                    (c, mapping, splits) => c.TotalWeight = Convert.ToSingle(
                        mapping.ContainsKey("TotalWeight") && !string.IsNullOrEmpty(splits[mapping["TotalWeight"]])
                            ? splits[mapping["TotalWeight"]]
                            : "0")
                },
                {
                    "TotalInternalFreight",
                    (c, mapping, splits) => c.TotalInternalFreight = Convert.ToSingle(
                        mapping.ContainsKey("TotalInternalFreight") &&
                        !string.IsNullOrEmpty(splits[mapping["TotalInternalFreight"]])
                            ? splits[mapping["TotalInternalFreight"]]
                            : "0")
                },
                {
                    "TotalOtherCost",
                    (c, mapping, splits) => c.TotalOtherCost = Convert.ToSingle(
                        mapping.ContainsKey("TotalOtherCost") &&
                        !string.IsNullOrEmpty(splits[mapping["TotalOtherCost"]])
                            ? splits[mapping["TotalOtherCost"]]
                            : "0")
                },
                {
                    "TotalInsurance",
                    (c, mapping, splits) => c.TotalInsurance = Convert.ToSingle(
                        mapping.ContainsKey("TotalInsurance") &&
                        !string.IsNullOrEmpty(splits[mapping["TotalInsurance"]])
                            ? splits[mapping["TotalInsurance"]]
                            : "0")
                },
                {
                    "TotalDeductions",
                    (c, mapping, splits) => c.TotalDeductions = Convert.ToSingle(
                        mapping.ContainsKey("TotalDeductions") &&
                        !string.IsNullOrEmpty(splits[mapping["TotalDeductions"]])
                            ? splits[mapping["TotalDeductions"]]
                            : "0")
                },
                {
                    "pCNumber",
                    (c, mapping, splits) => c.CNumber = mapping.ContainsKey("pCNumber") ? splits[mapping["pCNumber"]] : ""
                },
                {
                    "InvoiceQuantity",
                    (c, mapping, splits) => c.InvoiceQuantity = mapping.ContainsKey("InvoiceQuantity")
                        ? Convert.ToSingle(splits[mapping["InvoiceQuantity"]])
                        : 0
                },
                {
                    "ReceivedQuantity",
                    (c, mapping, splits) => c.ReceivedQuantity =
                        mapping.ContainsKey("ReceivedQuantity") && splits.Length >= mapping["ReceivedQuantity"]
                            ? Convert.ToSingle(splits[mapping["ReceivedQuantity"]])
                            : 0
                },
                {
                    "Currency",
                    (c, mapping, splits) =>
                        c.Currency = mapping.ContainsKey("Currency") ? splits[mapping["Currency"]] : ""
                },
                {
                    "Comment",
                    (c, mapping, splits) => c.Comment = mapping.ContainsKey("Comment") ? splits[mapping["Comment"]] : ""
                },
                {
                    "PreviousInvoiceNumber",
                    (c, mapping, splits) => c.PreviousInvoiceNumber = mapping.ContainsKey("PreviousInvoiceNumber")
                        ? splits[mapping["PreviousInvoiceNumber"]]
                        : ""
                },
                {
                    "EffectiveDate",
                    (c, mapping, splits) => c.EffectiveDate =
                        mapping.ContainsKey("EffectiveDate") && !string.IsNullOrEmpty(splits[mapping["EffectiveDate"]])
                            ? DateTime.Parse(splits[mapping["EffectiveDate"]], CultureInfo.CurrentCulture)
                            : (DateTime?) null
                },
                {
                    "TotalCost",
                    (c, mapping, splits) => c.Cost = !string.IsNullOrEmpty(splits[mapping["TotalCost"]])
                        ? Convert.ToSingle(splits[mapping["TotalCost"]].Replace("$", "")) / (c.Quantity?? Convert.ToSingle(splits[mapping["Quantity"]].Replace("�", "")))
                        : c.Cost
                },
                {
                    "InvoiceTotal",
                    (c, mapping, splits) => c.InvoiceTotal = Convert.ToSingle(
                        mapping.ContainsKey("InvoiceTotal") && !string.IsNullOrEmpty(splits[mapping["InvoiceTotal"]])
                            ? splits[mapping["InvoiceTotal"]]
                            : "0")
                },
                {
                    "SupplierName",
                    (c, mapping, splits) => c.SupplierName =
                        mapping.ContainsKey("SupplierName") ? splits[mapping["SupplierName"]] : ""
                },
                {
                    "SupplierAddress",
                    (c, mapping, splits) => c.SupplierAddress =
                        mapping.ContainsKey("SupplierAddress") ? splits[mapping["SupplierAddress"]] : ""
                },
                {
                    "CountryCode",
                    (c, mapping, splits) => c.SupplierCountryCode =
                        mapping.ContainsKey("CountryCode") ? splits[mapping["CountryCode"]] : ""
                },
                {
                    "DocumentType",
                    (c, mapping, splits) => c.DocumentType =
                        mapping.ContainsKey("DocumentType") ? splits[mapping["DocumentType"]] : ""
                },
                {
                    "SupplierInvoiceNo",
                    (c, mapping, splits) => c.SupplierInvoiceNo = mapping.ContainsKey("SupplierInvoiceNo")
                        ? splits[mapping["SupplierInvoiceNo"]]
                        : ""
                },
                {
                    "InventorySource",
                    (c, mapping, splits) => c.SupplierInvoiceNo = mapping.ContainsKey("InventorySource")
                        ? splits[mapping["InventorySource"]]
                        : ""
                },
                {
                    "Packages",
                    (c, mapping, splits) => c.Packages = Convert.ToInt32(mapping.ContainsKey("Packages") && !string.IsNullOrEmpty(splits[mapping["Packages"]])
                        ? splits[mapping["Packages"]]
                        : "0")
                },
                {
                    "WarehouseNo",
                    (c, mapping, splits) => c.WarehouseNo = mapping.ContainsKey("WarehouseNo")
                        ? splits[mapping["WarehouseNo"]]
                        : ""
                },

            };

            try
            {
                if (string.IsNullOrEmpty(line)) return null;
                var splits = line.CsvSplit().Select(x => x.Trim()).ToArray();
                if (splits.Length < headings.Length) return null;
                if (!map.Keys.Contains("EntryDataId"))
                    throw new ApplicationException("Invoice# not Mapped");
                if (!map.Keys.Contains("ItemNumber"))
                    throw new ApplicationException("ItemNumber not Mapped");

                if (splits[map["EntryDataId"]] != "" && splits[map["ItemNumber"]] != "")
                {
                    var res = new CSVDataSummary();
                    res.SourceRow = line;
                    foreach (var key in map.Keys)
                    {
                        try
                        {
                            if (ImportChecks.ContainsKey(key))
                            {
                                var err = ImportChecks[key].Invoke(res, map, splits);
                                if (err.Item1) throw new ApplicationException(err.Item2);
                            }


                            ImportActions[key].Invoke(res, map, splits);
                        }
                        catch (Exception e)
                        {
                            var message =
                                $"Could not Import '{headings[map[key]]}' from Line:'{line}'. Error:{e.Message}";
                            Console.WriteLine(e);
                            throw new ApplicationException(message);
                        }

                    }

                    return res;
                }
            }
            catch (Exception ex)
            {
                throw ex;
            }

            return null;
        }

        public class CSVDataSummary
        {
            public string PONumber;

            public string EntryDataId { get; set; }
            public DateTime? EntryDataDate { get; set; }
            public string ItemNumber { get; set; }
            public string ItemAlias { get; set; }
            public string ItemDescription { get; set; }
            public double? Quantity { get; set; }
            public double? Cost { get; set; }
            public string Units { get; set; }
            public string CustomerName { get; set; }
            public double? Tax { get; set; }
            public string TariffCode { get; set; }

            public string SupplierCode { get; set; }

            public double? Freight { get; set; }

            public double? Weight { get; set; }

            public double? InternalFreight { get; set; }
            public double? Insurance { get; set; }
            public double? OtherCost { get; set; }
            public double? Deductions { get; set; }
            public double? TotalFreight { get; set; }

            public double? TotalWeight { get; set; }
            public double? TotalInsurance { get; set; }
            public double? TotalOtherCost { get; set; }
            public double? TotalDeductions { get; set; }

            public double? TotalInternalFreight { get; set; }
            public string CNumber { get; set; }
            public double? InvoiceQuantity { get; set; }
            public double? ReceivedQuantity { get; set; }
            public string Currency { get; set; }
            public string Comment { get; set; }

            public string PreviousInvoiceNumber { get; set; }
            public DateTime? EffectiveDate { get; set; }

            public string SupplierName { get; set; }
            public string SupplierAddress { get; set; }
            public string SupplierCountryCode { get; set; }
            public double? InvoiceTotal { get; set; }
            public string DocumentType { get; set; }
            public string SupplierInvoiceNo { get; set; }
            public double? TotalCost { get; set; }
            public int? LineNumber { get; set; }
            public int InventoryItemId { get; set; }
            public string SourceRow { get; set; }

            public string Instructions { get; set; }
            public string InventorySource { get; set; }
            public int Packages { get; set; }

            public string WarehouseNo { get; set; }

            public double? TotalTax { get; set; }
        }

        private async Task ImportSuppliers(List<CSVDataSummary> eslst, int applicationSettingsId, string fileType)
        {
            try
            {


                var itmlst = eslst
                    .GroupBy(x => new {x.SupplierCode, x.SupplierName, x.SupplierAddress, x.SupplierCountryCode})
                    .ToList();

                if (BaseDataModel.Instance.CurrentApplicationSettings.AssessIM7 == true && fileType == "PO")
                {
                    if (itmlst.All(x => string.IsNullOrEmpty(x.Key?.SupplierCode ?? x.Key?.SupplierName)))
                    {
                        throw new ApplicationException(
                            $"Supplier Code/Name Missing for :{itmlst.Where(x => string.IsNullOrEmpty(x.Key?.SupplierCode ?? x.Key?.SupplierName)).Select(x => x.FirstOrDefault()?.EntryDataId).Aggregate((current, next) => current + ", " + next)}");
                    }
                }


                using (var ctx = new SuppliersService() {StartTracking = true})
                {
                    foreach (var item in itmlst.Where(x =>
                        !string.IsNullOrEmpty(x.Key?.SupplierCode) || !string.IsNullOrEmpty(x.Key?.SupplierAddress)))
                    {

                        var i = (await ctx.GetSuppliersByExpression(
                            $"{(item.Key.SupplierCode == null ? "SupplierName == \"" + item.Key.SupplierName.ToUpper() + "\"" : "SupplierCode == \"" + item.Key.SupplierCode.ToUpper() + "\"")} && ApplicationSettingsId == \"{applicationSettingsId}\"",
                            null, true).ConfigureAwait(false)).FirstOrDefault();
                        if (i != null) continue;
                        i = new Suppliers(true)
                        {
                            ApplicationSettingsId = applicationSettingsId,
                            SupplierCode = item.Key.SupplierCode?.ToUpper() ?? item.Key.SupplierName.ToUpper(),
                            SupplierName = item.Key.SupplierName,
                            Street = item.Key.SupplierAddress,
                            CountryCode = item.Key.SupplierCountryCode,

                            TrackingState = TrackingState.Added
                        };

                        await ctx.CreateSuppliers(i).ConfigureAwait(false);

                    }
                }
            }
            catch (Exception e)
            {
                Console.WriteLine(e);
                throw;
            }
        }

        private async Task ImportInventory(List<CSVDataSummary> eslst, int applicationSettingsId, string fileType)
        {
            try
            {


                var itmlst = eslst.Where(x => x.ItemNumber != null)
                            .GroupBy(g => new { ItemNumber = g.ItemNumber.ToUpper(), g.ItemDescription, g.TariffCode})
                            .ToList();
            InventorySource inventorySource;
            using (var dctx = new InventoryDSContext())
            {
                switch (fileType)
                {
                    case "INV":

                        inventorySource = dctx.InventorySources.First(x => x.Name == "Supplier");
                        break;
                    case "PO":
                        inventorySource = dctx.InventorySources.First(x => x.Name == "POS");
                        break;
                    case "OPS":
                        inventorySource = dctx.InventorySources.First(x => x.Name == "POS");
                        break;
                    case "ADJ":
                        inventorySource = dctx.InventorySources.First(x => x.Name == "POS");
                        break;
                    case "Sales":
                        inventorySource = dctx.InventorySources.First(x => x.Name == "POS");
                        break;
                    case "DIS":
                        inventorySource = dctx.InventorySources.First(x => x.Name == "POS");
                        break;
                    default:
                        throw new ApplicationException("Unknown CSV FileType");

                }
            }

            using (var ctx = new InventoryDSContext() {StartTracking = true})
            {
                var inventoryItems = ctx.InventoryItems.Include("InventoryItemSources.InventorySource")
                    .Where(x => x.ApplicationSettingsId == applicationSettingsId).ToList();
                foreach (var item in itmlst)
                {

                    
                    var i = inventoryItems.Any(x => x.ItemNumber == item.Key.ItemNumber &&  x.InventoryItemSources.FirstOrDefault()?.InventorySource == inventorySource)
                        ? inventoryItems.FirstOrDefault(x => x.ItemNumber == item.Key.ItemNumber && x.InventoryItemSources.FirstOrDefault()?.InventorySource == inventorySource)
                        : inventoryItems.FirstOrDefault(x => x.ItemNumber == item.Key.ItemNumber);

                    if (i == null || i.InventoryItemSources.FirstOrDefault()?.InventorySource != inventorySource)
                    {
                        i = new InventoryItem(true)
                        {
                            ApplicationSettingsId = applicationSettingsId,
                            Description = item.Key.ItemDescription,
                            ItemNumber = item.Key.ItemNumber.Truncate(20),
                            InventoryItemSources = new List<InventoryItemSource>(){ new InventoryItemSource(true)
                            {
                                InventorySourceId = inventorySource.Id,
                                TrackingState = TrackingState.Added
                            }},
                            TrackingState = TrackingState.Added
                        };
                        if (!string.IsNullOrEmpty(item.Key.TariffCode)) i.TariffCode = item.Key.TariffCode;



                        i = ctx.InventoryItems.Add(i);
                        ctx.SaveChanges();

                        }
                    else
                    {
                        if (i.Description != item.Key.ItemDescription || i.TariffCode != item.Key.TariffCode)
                        {
                            i.StartTracking();
                            i.Description = item.Key.ItemDescription;
                            if (!string.IsNullOrEmpty(item.Key.TariffCode)) i.TariffCode = item.Key.TariffCode;
                           // await ctx.UpdateInventoryItem(i).ConfigureAwait(false);
                            
                        }

                    }

                        foreach (var line in item)
                        {
                            line.InventoryItemId = i.Id;
                        }
                }

                ctx.SaveChanges();
            }

        }
        catch (Exception e)
        {
            Console.WriteLine(e);
            throw;
        }
    }


private async Task<OpeningStock> CreateOpeningStock(OpeningStock EDops)
        {
            using (var ctx = new OpeningStockService())
            {
                return await ctx.CreateOpeningStock(EDops).ConfigureAwait(false);
            }
        }
        private async Task<PurchaseOrders> CreatePurchaseOrders(PurchaseOrders EDpo)
        {
            using (var ctx = new PurchaseOrdersService())
            {
                return await ctx.CreatePurchaseOrders(EDpo).ConfigureAwait(false);
            }
        }

        private async Task<Invoices> CreateInvoice(Invoices EDinv)
        {
            using (var ctx = new InvoicesService())
            {
                return await ctx.CreateInvoices(EDinv).ConfigureAwait(false);
            }
        }

        private async Task<Sales> CreateSales(Sales EDsale)
        {
            using (var ctx = new SalesService())
            {
                return await ctx.CreateSales(EDsale).ConfigureAwait(false);
            }
        }

        private async Task DeleteEntryData(EntryData olded)
        {
            using (var ctx = new EntryDataService())
            {
                await ctx.DeleteEntryData(olded.EntryData_Id.ToString()).ConfigureAwait(false);
            }
        }

        private async Task UpdateEntryData(EntryData olded)
        {
            using (var ctx = new EntryDataService())
            {
                await ctx.UpdateEntryData(olded).ConfigureAwait(false);
            }
        }

        private async Task ClearEntryDataDetails(EntryData olded)
        {
            using (var ctx = new EntryDataDetailsService())
            {
                foreach (var itm in olded.EntryDataDetails.ToList())
                {
                    await ctx.DeleteEntryDataDetails(itm.EntryDataDetailsId.ToString()).ConfigureAwait(false);
                }
            }
        }
    }
}<|MERGE_RESOLUTION|>--- conflicted
+++ resolved
@@ -174,10 +174,7 @@
                                 ApplicationSettingsId = docSet.FirstOrDefault(x => x.SystemDocumentSet == null)?.ApplicationSettingsId ?? docSet.First().ApplicationSettingsId,
                                 CustomerName = g.Key.CustomerName,
                                 Tax = g.FirstOrDefault()?.Tax,
-<<<<<<< HEAD
-=======
                                 
->>>>>>> 1f9b884a
                                 Supplier = string.IsNullOrEmpty(g.Max(x => x.SupplierCode))
                                     ? null
                                     : g.Max(x => x.SupplierCode?.ToUpper()),
